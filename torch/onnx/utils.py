# mypy: allow-untyped-defs
"""Functions to export models into the ONNX IR format.

These models can be loaded with the ONNX library and then
converted to models which run on other deep learning frameworks.
"""

from __future__ import annotations

import contextlib
import copy
import inspect
import re
import typing
import warnings
from typing import Any, Callable, cast
from typing_extensions import deprecated

import torch
import torch._C._onnx as _C_onnx
import torch.jit._trace
import torch.serialization
from torch import _C
from torch.onnx import _constants, errors, symbolic_helper  # noqa: F401
from torch.onnx._globals import GLOBALS
from torch.onnx._internal import diagnostics, jit_utils, onnx_proto_utils, registration


if typing.TYPE_CHECKING:
    from collections.abc import Collection, Mapping, Sequence


__all__ = [
    "is_in_onnx_export",
    "select_model_mode_for_export",
    "disable_apex_o2_state_dict_hook",
    "setup_onnx_logging",
    "exporter_context",
    "export",
    "model_signature",
    "warn_on_static_input_change",
    "unpack_quantized_tensor",
    "unconvertible_ops",
    "register_custom_op_symbolic",
    "unregister_custom_op_symbolic",
]


def is_in_onnx_export() -> bool:
    """Returns whether it is in the middle of ONNX export."""
    return GLOBALS.in_onnx_export


# TODO(justinchuby): Remove dependency to this global variable from constant_fold.cpp
# Skip check due to cannot import IValue from torch._C
_params_dict = {}  # type: ignore[var-annotated]


@deprecated("Please set training mode before exporting the model", category=None)
@contextlib.contextmanager
def select_model_mode_for_export(model, mode: _C_onnx.TrainingMode):
    """A context manager to temporarily set the training mode of ``model``
    to ``mode``, resetting it when we exit the with-block.

    .. deprecated:: 2.7
        Please set training mode before exporting the model.

    Args:
        model: Same type and meaning as ``model`` arg to :func:`export`.
        mode: Same type and meaning as ``training`` arg to :func:`export`.
    """
    if not isinstance(mode, _C_onnx.TrainingMode):
        raise TypeError(
            f"'mode' should be a torch.onnx.TrainingMode enum, but got '{type(mode)}'."
        )
    originally_training: bool = False

    if hasattr(model, "training"):
        originally_training = model.training

        # ONNX opset 12 has better support for training amenable models, with updated
        # versions of the dropout and batch_norm operators
        if mode == _C_onnx.TrainingMode.TRAINING or (
            mode == _C_onnx.TrainingMode.PRESERVE and originally_training
        ):
            GLOBALS.export_training = True
            if GLOBALS.export_onnx_opset_version < 12:
                warnings.warn(
                    "You are exporting the model in training mode with onnx opset "
                    f"version {GLOBALS.export_onnx_opset_version}. "
                    "Opset versions lower than opset 12 will not be able to export "
                    "nodes such as Dropout and BatchNorm correctly."
                )
        else:
            GLOBALS.export_training = False

        GLOBALS.training_mode = mode
        if mode == _C_onnx.TrainingMode.TRAINING:
            model.train(True)
        elif mode == _C_onnx.TrainingMode.EVAL:
            model.train(False)
        # else mode == _C_onnx.TrainingMode.PRESERVE, do nothing

    try:
        yield
    finally:
        if hasattr(model, "training") and not mode == _C_onnx.TrainingMode.PRESERVE:
            model.train(originally_training)


@deprecated(
    "Please remove usage of this function. Copy its logic if it is required in user code",
    category=None,
)
@contextlib.contextmanager
def disable_apex_o2_state_dict_hook(model: torch.nn.Module | torch.jit.ScriptFunction):
    """A context manager to temporarily disable the Apex O2 hook that returns.

    .. deprecated:: 2.7
        Please remove usage of this function.
    """
    # Apex O2 hook state_dict to return fp16 weights as fp32.
    # Exporter cannot identify them as same tensors.
    # Since this hook is only used by optimizer, it is safe to
    # remove this hook while exporting.
    if not isinstance(model, torch.jit.ScriptFunction):
        model_hooks = {}  # type: ignore[var-annotated]
        for module in model.modules():
            for key, hook in module._state_dict_hooks.items():
                if type(hook).__name__ == "O2StateDictHook":
                    if module not in model_hooks:
                        model_hooks[module] = {}
                    model_hooks[module][key] = hook
            if module in model_hooks:
                for key in model_hooks[module]:
                    module._state_dict_hooks.pop(key)
        try:
            yield
        finally:
            # Add the hooks back
            for module, m_map in model_hooks.items():
                for key, hook in m_map.items():
                    module._state_dict_hooks[key] = hook
    else:
        try:
            yield
        finally:
            pass


@deprecated("The feature will be removed. Please remove usage of this function")
@contextlib.contextmanager
def setup_onnx_logging(verbose: bool):
    """A context manager to temporarily set the ONNX logging verbosity.

    .. deprecated:: 2.7
        Please remove usage of this function.
    """
    is_originally_enabled = _C._jit_is_onnx_log_enabled
    if is_originally_enabled or verbose:  # type: ignore[truthy-function]
        _C._jit_set_onnx_log_enabled(True)
    try:
        yield
    finally:
        if not is_originally_enabled:  # type: ignore[truthy-function]
            _C._jit_set_onnx_log_enabled(False)


@deprecated(
    "The feature will be removed. Please remove usage of this function "
    "and implement equivalent logic if needed",
    category=None,
)
@contextlib.contextmanager
def exporter_context(model, mode: _C_onnx.TrainingMode, verbose: bool):
<<<<<<< HEAD
    with (
        select_model_mode_for_export(model, mode) as mode_ctx,
        disable_apex_o2_state_dict_hook(model) as apex_ctx,
        setup_onnx_logging(verbose) as log_ctx,
        diagnostics.create_export_diagnostic_context() as diagnostic_ctx,
    ):
=======
    """A context manager to temporarily set the training mode of ``model``
    to ``mode``, disable the Apex O2 hook, and set the ONNX logging verbosity.

    .. deprecated:: 2.7
        Please set training mode before exporting the model.
    """
    with select_model_mode_for_export(
        model, mode
    ) as mode_ctx, disable_apex_o2_state_dict_hook(
        model
    ) as apex_ctx, setup_onnx_logging(
        verbose
    ) as log_ctx, diagnostics.create_export_diagnostic_context() as diagnostic_ctx:
>>>>>>> a000c7e6
        yield (mode_ctx, apex_ctx, log_ctx, diagnostic_ctx)


def _get_torch_export_args(
    args: tuple[Any, ...],
    kwargs: dict[str, Any] | None,
) -> tuple[tuple[Any, ...], dict[str, Any] | None]:
    """Obtain the arguments for torch.onnx.export from the model and the input arguments."""
    if not kwargs and args and isinstance(args[-1], dict):
        kwargs = args[-1]
        args = args[:-1]
    return args, kwargs


def export(
    model: torch.nn.Module | torch.jit.ScriptModule | torch.jit.ScriptFunction,
    args: tuple[Any, ...] | torch.Tensor,
    f: str,
    *,
    kwargs: dict[str, Any] | None = None,
    export_params: bool = True,
    verbose: bool = False,
    training: _C_onnx.TrainingMode = _C_onnx.TrainingMode.EVAL,
    input_names: Sequence[str] | None = None,
    output_names: Sequence[str] | None = None,
    operator_export_type: _C_onnx.OperatorExportTypes = _C_onnx.OperatorExportTypes.ONNX,
    opset_version: int | None = None,
    do_constant_folding: bool = True,
    dynamic_axes: Mapping[str, Mapping[int, str]]
    | Mapping[str, Sequence[int]]
    | None = None,
    keep_initializers_as_inputs: bool | None = None,
    custom_opsets: Mapping[str, int] | None = None,
    export_modules_as_functions: bool | Collection[type[torch.nn.Module]] = False,
    autograd_inlining: bool = True,
) -> None:
    r"""Exports a model into ONNX format.

    If ``model`` is not a :class:`torch.jit.ScriptModule` nor a
    :class:`torch.jit.ScriptFunction`, this runs
    ``model`` once in order to convert it to a TorchScript graph to be exported
    (the equivalent of :func:`torch.jit.trace`). Thus this has the same limited support
    for dynamic control flow as :func:`torch.jit.trace`.

    Args:
        model: The model to be exported.
        args:

            args can be structured either as:

            1. ONLY A TUPLE OF ARGUMENTS::

                args = (x, y, z)

            The tuple should contain model inputs such that ``model(*args)`` is a valid
            invocation of the model. Any non-Tensor arguments will be hard-coded into the
            exported model; any Tensor arguments will become inputs of the exported model,
            in the order they occur in the tuple.

            2. A TENSOR::

                args = torch.Tensor([1])

            This is equivalent to a 1-ary tuple of that Tensor.

            3. A TUPLE OF ARGUMENTS ENDING WITH A DICTIONARY OF NAMED ARGUMENTS::

                args = (x, {"y": input_y, "z": input_z})

            All but the last element of the tuple will be passed as non-keyword arguments,
            and named arguments will be set from the last element. If a named argument is
            not present in the dictionary, it is assigned the default value, or None if a
            default value is not provided.

            .. warning::
                This behavior will be deprecated in a future release. Please use the
                kwargs argument instead.

            .. note::
                If a dictionary is the last element of the args tuple, it will be
                interpreted as containing named arguments. In order to pass a dict as the
                last non-keyword arg, provide an empty dict as the last element of the args
                tuple. For example, instead of::

                    torch.onnx.export(
                        model,
                        (
                            x,
                            # WRONG: will be interpreted as named arguments
                            {y: z},
                        ),
                        "test.onnx.pb",
                    )

                Write::

                    torch.onnx.export(model, (x, {y: z}, {}), "test.onnx.pb")

        f: Path to the output ONNX model file. E.g. "model.onnx".
        kwargs: Named arguments to the model.
        export_params: If True, all parameters will
            be exported. Set this to False if you want to export an untrained model.
            In this case, the exported model will first take all of its parameters
            as arguments, with the ordering as specified by ``model.state_dict().values()``
        verbose: if True, prints a description of the
            model being exported to stdout. In addition, the final ONNX graph will include the
            field ``doc_string``` from the exported model which mentions the source code locations
            for ``model``. If True, ONNX exporter logging will be turned on.
        training:
            * ``TrainingMode.EVAL``: export the model in inference mode.
            * ``TrainingMode.PRESERVE``: export the model in inference mode if model.training is
                False and in training mode if model.training is True.
            * ``TrainingMode.TRAINING``: export the model in training mode. Disables optimizations
                which might interfere with training.
        input_names (list of str, default empty list): names to assign to the
            input nodes of the graph, in order.
        output_names (list of str, default empty list): names to assign to the
            output nodes of the graph, in order.
        operator_export_type (enum, default OperatorExportTypes.ONNX):

            .. warning::
                This option will be deprecated in a future release. Future exported
                graphs will always use the default opset domain.

            * ``OperatorExportTypes.ONNX``: Export all ops as regular ONNX ops
                (in the default opset domain).
            * ``OperatorExportTypes.ONNX_FALLTHROUGH``: Try to convert all ops
                to standard ONNX ops in the default opset domain. If unable to do so
                (e.g. because support has not been added to convert a particular torch op to ONNX),
                fall back to exporting the op into a custom opset domain without conversion. Applies
                to `custom ops <https://pytorch.org/tutorials/advanced/torch_script_custom_ops.html>`_
                as well as ATen ops. For the exported model to be usable, the runtime must support
                these non-standard ops.
            * ``OperatorExportTypes.ONNX_ATEN``: All ATen ops (in the TorchScript namespace "aten")
                are exported as ATen ops (in opset domain "org.pytorch.aten").
                `ATen <https://pytorch.org/cppdocs/#aten>`_ is PyTorch's built-in tensor library, so
                this instructs the runtime to use PyTorch's implementation of these ops.

                .. warning::

                    Models exported this way are probably runnable only by Caffe2.

                    This may be useful if the numeric differences in implementations of operators are
                    causing large differences in behavior between PyTorch and Caffe2 (which is more
                    common on untrained models).

            * ``OperatorExportTypes.ONNX_ATEN_FALLBACK``: Try to export each ATen op
                (in the TorchScript namespace "aten") as a regular ONNX op. If we are unable to do so
                (e.g. because support has not been added to convert a particular torch op to ONNX),
                fall back to exporting an ATen op. See documentation on OperatorExportTypes.ONNX_ATEN for
                context.
                For example::

                    graph(%0 : Float):
                    %3 : int = prim::Constant[value=0]()
                    # conversion unsupported
                    %4 : Float = aten::triu(%0, %3)
                    # conversion supported
                    %5 : Float = aten::mul(%4, %0)
                    return (%5)

                Assuming ``aten::triu`` is not supported in ONNX, this will be exported as::

                    graph(%0 : Float):
                    %1 : Long() = onnx::Constant[value={0}]()
                    # not converted
                    %2 : Float = aten::ATen[operator="triu"](%0, %1)
                    # converted
                    %3 : Float = onnx::Mul(%2, %0)
                    return (%3)

                .. warning::

                    Models exported this way are probably runnable only by Caffe2.

        opset_version (int, default 17): The version of the
            `default (ai.onnx) opset <https://github.com/onnx/onnx/blob/master/docs/Operators.md>`_
            to target. Must be >= 7 and <= 17.
        do_constant_folding: Apply the constant-folding optimization.
            Constant-folding will replace some of the ops that have all constant inputs
            with pre-computed constant nodes.
        dynamic_axes:

            By default the exported model will have the shapes of all input and output tensors
            set to exactly match those given in ``args``. To specify axes of tensors as
            dynamic (i.e. known only at run-time), set ``dynamic_axes`` to a dict with schema:

            * KEY (str): an input or output name. Each name must also be provided in ``input_names`` or
                ``output_names``.
            * VALUE (dict or list): If a dict, keys are axis indices and values are axis names. If a
                list, each element is an axis index.

            For example::

                class SumModule(torch.nn.Module):
                    def forward(self, x):
                        return torch.sum(x, dim=1)


                torch.onnx.export(
                    SumModule(),
                    (torch.ones(2, 2),),
                    "onnx.pb",
                    input_names=["x"],
                    output_names=["sum"],
                )

            Produces::

                input {
                  name: "x"
                  ...
                      shape {
                        dim {
                          dim_value: 2  # axis 0
                        }
                        dim {
                          dim_value: 2  # axis 1
                ...
                output {
                  name: "sum"
                  ...
                      shape {
                        dim {
                          dim_value: 2  # axis 0
                ...

            While::

                torch.onnx.export(
                    SumModule(),
                    (torch.ones(2, 2),),
                    "onnx.pb",
                    input_names=["x"],
                    output_names=["sum"],
                    dynamic_axes={
                        # dict value: manually named axes
                        "x": {0: "my_custom_axis_name"},
                        # list value: automatic names
                        "sum": [0],
                    },
                )

            Produces::

                input {
                  name: "x"
                  ...
                      shape {
                        dim {
                          dim_param: "my_custom_axis_name"  # axis 0
                        }
                        dim {
                          dim_value: 2  # axis 1
                ...
                output {
                  name: "sum"
                  ...
                      shape {
                        dim {
                          dim_param: "sum_dynamic_axes_1"  # axis 0
                ...

        keep_initializers_as_inputs: If True, all the
            initializers (typically corresponding to parameters) in the
            exported graph will also be added as inputs to the graph. If False,
            then initializers are not added as inputs to the graph, and only
            the non-parameter inputs are added as inputs.
            This may allow for better optimizations (e.g. constant folding) by
            backends/runtimes.

            If True, `deduplicate_initializers` pass will not be executed. This means
            initializers with duplicated values will not be deduplicated and
            will be treated as distinct inputs to the graph. This allows different
            input initializers to be supplied at the runtime following export.

            If ``opset_version < 9``, initializers MUST be part of graph
            inputs and this argument will be ignored and the behavior will be
            equivalent to setting this argument to True.

        custom_opsets (dict[str, int], default empty dict): A dict with schema:

            * KEY (str): opset domain name
            * VALUE (int): opset version

            If a custom opset is referenced by ``model`` but not mentioned in this dictionary,
            the opset version is set to 1. Only custom opset domain name and version should be
            indicated through this argument.

        export_modules_as_functions: Flag to enable
            exporting all ``nn.Module`` forward calls as local functions in ONNX. Or a set to indicate the
            particular types of modules to export as local functions in ONNX.
            This feature requires ``opset_version`` >= 15, otherwise the export will fail. This is because
            ``opset_version`` < 15 implies IR version < 8, which means no local function support.
            Module variables will be exported as function attributes. There are two categories of function
            attributes.

            1. Annotated attributes: class variables that have type annotations via
            `PEP 526-style <https://www.python.org/dev/peps/pep-0526/#class-and-instance-variable-annotations>`_
            will be exported as attributes.
            Annotated attributes are not used inside the subgraph of ONNX local function because
            they are not created by PyTorch JIT tracing, but they may be used by consumers
            to determine whether or not to replace the function with a particular fused kernel.

            2. Inferred attributes: variables that are used by operators inside the module. Attribute names
            will have prefix "inferred::". This is to differentiate from predefined attributes retrieved from
            python module annotations. Inferred attributes are used inside the subgraph of ONNX local function.

            * ``False`` (default): export ``nn.Module`` forward calls as fine grained nodes.
            * ``True``: export all ``nn.Module`` forward calls as local function nodes.
            * Set of type of nn.Module: export ``nn.Module`` forward calls as local function nodes,
                only if the type of the ``nn.Module`` is found in the set.

        autograd_inlining: Flag used to control whether to inline autograd functions.
            Refer to https://github.com/pytorch/pytorch/pull/74765 for more details.

    Raises:
        :class:`torch.onnx.errors.CheckerError`: If the ONNX checker detects an invalid ONNX graph.
        :class:`torch.onnx.errors.UnsupportedOperatorError`: If the ONNX graph cannot be exported because it
            uses an operator that is not supported by the exporter.
        :class:`torch.onnx.errors.OnnxExporterError`: Other errors that can occur during export.
            All errors are subclasses of :class:`errors.OnnxExporterError`.
    """
    if operator_export_type != _C_onnx.OperatorExportTypes.ONNX:
        warnings.warn(
            "Setting `operator_export_type` to something other than default is deprecated. "
            "The option will be removed in a future release.",
            category=DeprecationWarning,
        )
    if training == _C_onnx.TrainingMode.TRAINING:
        warnings.warn(
            "Setting `training` to something other than default is deprecated. "
            "The option will be removed in a future release. Please set the training mode "
            "before exporting the model.",
            category=DeprecationWarning,
        )

    args = (args,) if isinstance(args, torch.Tensor) else args
    if kwargs is not None:
        args = args + (kwargs,)

    _export(
        model,
        args,
        f,
        export_params,
        verbose,
        training,
        input_names,
        output_names,
        operator_export_type=operator_export_type,
        opset_version=opset_version,
        do_constant_folding=do_constant_folding,
        dynamic_axes=dynamic_axes,
        keep_initializers_as_inputs=keep_initializers_as_inputs,
        custom_opsets=custom_opsets,
        export_modules_as_functions=export_modules_as_functions,
        autograd_inlining=autograd_inlining,
    )

    return None


def _is_constant_tensor_list(node):
    if node.kind() != "prim::Constant":
        return False
    output_type = node.output().type()
    if output_type.isSubtypeOf(_C.ListType.ofTensors()):
        return True
    if output_type.isSubtypeOf(_C.ListType(_C.OptionalType.ofTensor())):
        return True


# ONNX can't handle constants that are lists of tensors, which can
# get generated in constant prop. So we split them back into prim::ListConstructs


def _split_tensor_list_constants(g, block):
    for node in block.nodes():
        for subblock in node.blocks():
            _split_tensor_list_constants(g, subblock)
        if _is_constant_tensor_list(node):
            inputs = []
            for val in node.output().toIValue():
                input = g.insertConstant(val)
                input.node().moveBefore(node)
                input.node().copyMetadata(node)
                inputs.append(input)

            lc = (
                g.create("prim::ListConstruct", inputs)
                .insertBefore(node)
                .output()
                .setType(_C.ListType.ofTensors())
            )
            lc.node().copyMetadata(node)
            node.output().replaceAllUsesWith(lc)


def _optimize_graph(
    graph: _C.Graph,
    operator_export_type: _C_onnx.OperatorExportTypes,
    _disable_torch_constant_prop: bool = False,
    fixed_batch_size: bool = False,
    params_dict=None,
    dynamic_axes=None,
    input_names=None,
    module=None,
):
    if params_dict is None:
        params_dict = {}

    # Inline everything
    _C._jit_pass_inline(graph)

    # Remove fork/wait nodes
    _C._jit_pass_inline_fork_wait(graph)
    _C._jit_pass_lint(graph)
    if GLOBALS.autograd_inlining:
        _C._jit_pass_onnx_autograd_function_process(graph)
    _C._jit_pass_lower_all_tuples(graph)

    # we now record some ops like ones/zeros
    # into a trace where we previously recorded constants.
    # use constant prop to maintain our current level of onnx support
    # without implementing symbolics for all of them
    if _disable_torch_constant_prop is False:
        _C._jit_pass_constant_propagation(graph)

    _split_tensor_list_constants(graph, graph)
    # run dce to eliminate dead parts of the graph that might have been
    # left behind by things like symbolic_override
    _C._jit_pass_dce(graph)
    _C._jit_pass_lint(graph)

    # CSE should improve perf when Autocast is used with disabled cache
    # Autocast is disabled due to a limitation on tracer as described at https://github.com/pytorch/pytorch/issues/84092
    # Must run before _C._jit_pass_erase_number_types to prevent type substitution
    if _C._jit_pass_cse(graph):
        _C._jit_pass_onnx_lint(graph)

    _C._jit_pass_canonicalize_graph_fuser_ops(graph)
    _C._jit_pass_lint(graph)
    _C._jit_pass_peephole(graph, True)
    _C._jit_pass_fuse_addmm(graph)
    _C._jit_pass_lint(graph)

    _C._jit_pass_peephole(graph, True)
    _C._jit_pass_lower_all_tuples(graph)
    # in _jit_pass_onnx, symbolic functions are called for each node for conversion.
    # However, there are nodes that cannot be converted without additional context.
    # For example, the number of outputs from split (and whether it is static or dynamic) is unknown
    # until the point where it is unpacked by listUnpack node.
    # This pass does a preprocess, and prepares the nodes such that enough context can be received
    # by the symbolic function.
    _C._jit_pass_onnx_remove_inplace_ops_for_onnx(graph, module)
    _C._jit_pass_onnx_preprocess(graph)

    # onnx does not support tuples, so try to remove them
    _C._jit_pass_lint(graph)

    # onnx only supports tensors, but 1 / 2 = 0.5 and tensor(1) / tensor(2) = 0
    _C._jit_pass_prepare_division_for_onnx(graph)

    _C._jit_pass_onnx_remove_print(graph)
    _C._jit_pass_onnx_preprocess_caffe2(graph)

    symbolic_helper._quantized_ops.clear()
    # Unpack quantized weights for conv and linear ops and insert into graph.
    _C._jit_pass_onnx_unpack_quantized_weights(graph, params_dict)
    # onnx only supports tensors, so we turn all out number types into tensors
    _C._jit_pass_erase_number_types(graph)
    if GLOBALS.onnx_shape_inference:
        input_names = [] if input_names is None else input_names
        dynamic_axes = {} if dynamic_axes is None else dynamic_axes
        _C._jit_pass_onnx_set_dynamic_input_shape(graph, dynamic_axes, input_names)
    _C._jit_pass_onnx_lint(graph)

    graph = _C._jit_pass_onnx(graph, operator_export_type)
    _C._jit_pass_onnx_lint(graph)
    _C._jit_pass_lint(graph)

    _C._jit_pass_onnx_scalar_type_analysis(
        graph, True, GLOBALS.export_onnx_opset_version
    )
    _C._jit_pass_lint(graph)

    _C._jit_pass_onnx_peephole(
        graph, GLOBALS.export_onnx_opset_version, fixed_batch_size
    )
    _C._jit_pass_lint(graph)

    # graph is not a valid jit graph anymore because types have been replaced
    # (e.g. int with Tensor), so it now contains operators that don't actually
    # exist. We can't run normal dead code elimination because it'd fail trying
    # to look up if an operator has side effects, but we can run a dead code
    # elimination variant that doesn't need to look up if an op has side effects.
    _C._jit_pass_dce_allow_deleting_nodes_with_side_effects(graph)
    _C._jit_pass_lint(graph)
    graph = _C._jit_pass_canonicalize(graph)
    _C._jit_pass_lint(graph)
    if GLOBALS.onnx_shape_inference:
        try:
            _C._jit_pass_onnx_graph_shape_type_inference(
                graph, params_dict, GLOBALS.export_onnx_opset_version
            )
        except RuntimeError:
            # NOTE: shape type inference error should not stop the export process
            # https://github.com/pytorch/pytorch/issues/132205
            pass

    return graph


def warn_on_static_input_change(input_states):
    """Warns that changes to input dictionaries and strings won't take effect in the traced ONNX graph.

    We accept dictionaries and strings as ONNX inputs, but they should be only for
    configuration use. we detect here if these inputs are modified, and if so we warn
    the user that the changes won't take effect in the traced ONNX graph.
    """
    for input, traced_input in zip(input_states[0], input_states[1]):
        if isinstance(input, dict):
            if list(input.keys()) != list(traced_input.keys()):
                warning = (
                    "We detected that you are modifying a dictionary that is an input to your "
                    "model. "
                    "Note that dictionaries are allowed as inputs in ONNX but they should be "
                    "handled with care. "
                    "Usages of dictionaries is not recommended, and should not be used except "
                    "for configuration use. "
                    "Also note that the order and values of the keys must remain the same. "
                )
                warnings.warn(warning)
        elif isinstance(input, str):
            if input != traced_input:
                warning = (
                    "The model seems to have string inputs/outputs. "
                    "Note that strings will not appear as inputs/outputs of the ONNX graph. "
                )
                warnings.warn(warning)


def _resolve_args_by_export_type(arg_name, arg_value, operator_export_type):
    """Resolves the arguments that are ignored when export_type != operator_export_type.ONNX."""
    return arg_value


def _decide_keep_init_as_input(
    keep_initializers_as_inputs: bool | None,
    operator_export_type: _C_onnx.OperatorExportTypes,
    opset_version: int,
):
    """Decides whether the initializers in the graph should be listed as ONNX graph inputs.

    This method encapsulates the logic to decide whether the initializers in the graph
    should be listed as ONNX graph inputs (i.e., whether to choose ONNX IR v3 or v4).
    If keep_initializers_as_inputs is not specified (None), then we decide whether to keep
    initializers as graph inputs (val_keep_init_as_ip) based on export type. If export type
    is ONNX, then do not keep initializers as input (val_keep_init_as_ip=False). For all other
    export types keep initializers as input (val_keep_init_as_ip=True).
    If keep_initializers_as_inputs is specified, then respect it. Unless opset version <= 8,
    in which case it must be ignored because for opset version <= 8, all initializers MUST be
    part of graph input (only ONNX IR v3 is allowed), i.e. val_keep_init_as_ip=True.

    Special handling is needed for opset version 8 or lower, because irrespective
    of user input for keep_initializers_as_inputs, the graph must follow ONNX IR v3
    semantics, i.e. all initializers must be listed as ONNX graph input.
    """

    if opset_version < 9:
        if keep_initializers_as_inputs is False:
            warnings.warn(
                "Setting 'keep_initializers_as_inputs=False' for opset version"
                "8 or lower would lead to an invalid ONNX graph. Therefore, "
                "'keep_initializers_as_inputs=False' is ignored during export."
                "Exported model will have initializers as graph inputs (compliant "
                " to ONNX IR v3)."
            )
        return True  # i.e. True == initializers are part of graph input (ONNX IR v3)
    val_keep_init_as_ip = (
        True if keep_initializers_as_inputs is None else keep_initializers_as_inputs
    )
    if (
        keep_initializers_as_inputs is None
        and operator_export_type is _C_onnx.OperatorExportTypes.ONNX
    ):
        val_keep_init_as_ip = False
    return val_keep_init_as_ip


def _decide_add_node_names(add_node_names, operator_export_type):
    return _resolve_args_by_export_type(
        "add_node_names", add_node_names, operator_export_type
    )


def _decide_constant_folding(do_constant_folding, operator_export_type, training):
    do_constant_folding = _resolve_args_by_export_type(
        "do_constant_folding", do_constant_folding, operator_export_type
    )
    if do_constant_folding and (
        training is not None and training is not _C_onnx.TrainingMode.EVAL
    ):
        warnings.warn(
            "It is recommended that constant folding be turned off ('do_constant_folding=False') "
            "when exporting the model in training-amenable mode, i.e. with 'training=TrainingMode.TRAIN' "
            "or 'training=TrainingMode.PRESERVE' (when model is in training mode). Otherwise, some "
            "learnable model parameters may not translate correctly in the exported ONNX model "
            "because constant folding mutates model parameters. Please consider "
            "turning off constant folding or setting the training=TrainingMode.EVAL."
        )
    return do_constant_folding


def _signature(model) -> inspect.Signature:
    should_be_callable = getattr(model, "forward", model)
    if callable(should_be_callable):
        return inspect.signature(should_be_callable)
    raise ValueError("model has no forward method and is not callable")


def _decide_input_format(model, args):
    try:
        sig = _signature(model)
    except ValueError as e:
        warnings.warn(f"{e}, skipping _decide_input_format")
        return args
    try:
        ordered_list_keys = list(sig.parameters.keys())
        if ordered_list_keys[0] == "self":
            ordered_list_keys = ordered_list_keys[1:]
        args_dict: dict = {}
        if isinstance(args, list):
            args_list = args
        elif isinstance(args, tuple):
            args_list = list(args)
        else:
            args_list = [args]
        if isinstance(args_list[-1], dict):
            args_dict = args_list[-1]
            args_list = args_list[:-1]
        n_nonkeyword = len(args_list)
        for optional_arg in ordered_list_keys[n_nonkeyword:]:
            if optional_arg in args_dict:
                args_list.append(args_dict[optional_arg])
            # Check if this arg has a default value
            else:
                param = sig.parameters[optional_arg]
                if param.default != param.empty:
                    args_list.append(param.default)
        args = args_list if isinstance(args, list) else tuple(args_list)
    # Cases of models with no input args
    except IndexError:
        warnings.warn("No input args, skipping _decide_input_format")
    except Exception as e:
        warnings.warn(f"Skipping _decide_input_format\n {e.args[0]}")
    return args


def _trace(func, args, operator_export_type, return_outs=False):
    # Special case for common case of passing a single Tensor
    if isinstance(args, torch.Tensor):
        args = (args,)

    trace_graph, torch_out, inputs_states = torch.jit._get_trace_graph(
        func,
        args,
        strict=False,
        _force_outplace=False,
        _return_inputs_states=True,
    )
    warn_on_static_input_change(inputs_states)

    trace_graph = _optimize_graph(trace_graph, operator_export_type, params_dict={})
    if return_outs:
        return trace_graph, torch_out
    return trace_graph


def _trace_and_get_graph_from_model(model, args):
    # A basic sanity check: make sure the state_dict keys are the same
    # before and after running the model.  Fail fast!
    orig_state_dict_keys = torch.jit._unique_state_dict(model).keys()

    # Disable Autocast cache because it replaces kernel's weight and bias
    # by (undesired) constants.
    # No perf impact for when there are reused weights since https://github.com/pytorch/pytorch/pull/85665
    prev_autocast_cache_enabled = torch.is_autocast_cache_enabled()
    torch.set_autocast_cache_enabled(False)
    trace_graph, torch_out, inputs_states = torch.jit._get_trace_graph(
        model,
        args,
        strict=False,
        _force_outplace=False,
        _return_inputs_states=True,
    )
    torch.set_autocast_cache_enabled(prev_autocast_cache_enabled)

    warn_on_static_input_change(inputs_states)

    if orig_state_dict_keys != torch.jit._unique_state_dict(model).keys():
        raise RuntimeError(
            "state_dict changed after running the tracer; "
            "something weird is happening in your model!"
        )

    return trace_graph, torch_out


def _get_param_count_list(method_graph, args_params):
    param_count_list = []
    for input_, arg_params_ in zip(method_graph.inputs(), args_params):
        if "PackedParams" in str(input_.type()):
            in_vars, _ = torch.jit._flatten(arg_params_)
            param_count_list.append(len(in_vars))
        else:
            param_count_list.append(arg_params_ is not None)

    return param_count_list


def _check_flatten_did_not_remove(original, jit_flattened):
    """torch.jit._flatten removes None. Check if it did so in this case."""

    def flatten(x):
        if isinstance(x, (list, tuple)):
            for inner in x:
                yield from flatten(inner)
        elif isinstance(x, dict):
            for inner in x.values():
                yield from flatten(inner)
        else:
            yield x

    flattened_with_none = list(flatten(original))
    num_none = len(flattened_with_none) - len(jit_flattened)
    assert num_none >= 0
    if num_none:
        raise ValueError(
            f"args contained {num_none} None's after flattening. "
            "When exporting a ScriptModule or ScriptFunction, no args may "
            "be None because that breaks type propagation."
        )


def _create_jit_graph(
    model: torch.nn.Module | torch.jit.ScriptFunction, args: Sequence[Any]
) -> tuple[_C.Graph, list[_C.IValue], Any | None, _C.ScriptModule | None]:
    if isinstance(model, (torch.jit.ScriptFunction, torch.jit.ScriptModule)):
        flattened_args = tuple(torch.jit._flatten(tuple(args))[0])
        _check_flatten_did_not_remove(args, flattened_args)
        torch_out = None

        if isinstance(model, torch.jit.ScriptModule):
            try:
                graph = model.forward.graph  # type: ignore[attr-defined]
            except AttributeError as e:
                raise RuntimeError("'forward' method must be a script method") from e
            _C._jit_pass_onnx_function_substitution(graph)
            freezed_module = _C._freeze_module(
                cast(_C.ScriptModule, model._c), preserveParameters=True
            )
            module, params = _C._jit_onnx_list_model_parameters(freezed_module)
            method_graph = module._get_method("forward").graph
            args_params = tuple(args) + tuple(params)
            param_count_list = _get_param_count_list(method_graph, args_params)
            in_vars, _ = torch.jit._flatten(args_params)
            graph = _C._propagate_and_assign_input_shapes(
                method_graph, tuple(in_vars), param_count_list, False, False
            )
            return graph, params, torch_out, module

        # torch.jit.ScriptFunction
        params = []
        graph = model.graph
        _C._jit_pass_onnx_function_substitution(graph)
        param_count_list = _get_param_count_list(graph, args)
        graph = _C._propagate_and_assign_input_shapes(
            graph, flattened_args, param_count_list, False, False
        )
        return graph, params, torch_out, None

    graph, torch_out = _trace_and_get_graph_from_model(model, args)
    _C._jit_pass_onnx_lint(graph)
    state_dict = torch.jit._unique_state_dict(model)
    params = list(state_dict.values())
    graph_inputs = list(graph.inputs())
    user_input_num = len(graph_inputs) - len(state_dict)
    param_names = list(state_dict.keys())
    for i, inp in enumerate(graph_inputs):
        if i >= user_input_num:
            inp.setDebugName(param_names[i - user_input_num])
    _C._jit_pass_onnx_function_substitution(graph)
    return graph, params, torch_out, None


def _get_named_param_dict(graph, params):
    input_and_param_names = [val.debugName() for val in graph.inputs()]
    param_names = input_and_param_names[len(input_and_param_names) - len(params) :]
    _params_dict = dict(zip(param_names, params))
    return _params_dict


def _get_example_outputs(model, args):
    input_args = copy.deepcopy(args)
    input_kwargs = {}
    if input_args and isinstance(input_args[-1], dict):
        input_kwargs = input_args[-1]
        input_args = input_args[:-1]

    example_outputs = model(*input_args, **input_kwargs)
    if isinstance(example_outputs, list):
        example_outputs = [example_outputs]
    elif not isinstance(example_outputs, tuple):
        example_outputs = (example_outputs,)

    return example_outputs


_qtype_vtype_map = {
    torch.quint8: torch.uint8,
    torch.qint8: torch.int8,
    torch.qint32: torch.int32,
    torch.quint4x2: torch.int8,
}


def unpack_quantized_tensor(value, cast_onnx_accepted=True):
    if isinstance(value, torch.Tensor) and value.dtype in _qtype_vtype_map:
        q_value_dequantize = value.dequantize()
        q_scale = (
            torch.tensor(value.q_scale(), dtype=torch.double)
            if cast_onnx_accepted
            else torch.tensor(value.q_scale(), dtype=torch.float32)
        )
        q_zero_point = (
            torch.tensor(value.q_zero_point(), dtype=torch.int64)
            if cast_onnx_accepted
            else torch.tensor(value.q_zero_point(), dtype=_qtype_vtype_map[value.dtype])
        )
        q_value = q_value_dequantize / q_scale + q_zero_point
        q_value = q_value.to(dtype=_qtype_vtype_map[value.dtype])
        return q_value, q_scale, q_zero_point
    else:
        return (value,)


def _pre_trace_quant_model(model, args):
    r"""Returns `torch.jit.trace(model, args)` if model is quantized. Otherwise do nothing and return
    original model.

    This is due to https://github.com/pytorch/pytorch/issues/75761.
    """
    if any(
        hasattr(m, "_packed_params") for m in getattr(model, "modules", list)()
    ) or any(getattr(arg, "is_quantized", False) for arg in args):
        return torch.jit.trace(model, args)
    return model


def _model_to_graph(
    model,
    args,
    verbose=False,
    input_names=None,
    output_names=None,
    operator_export_type=_C_onnx.OperatorExportTypes.ONNX,
    do_constant_folding=True,
    _disable_torch_constant_prop=False,
    fixed_batch_size=False,
    training=_C_onnx.TrainingMode.EVAL,
    dynamic_axes=None,
) -> tuple[
    _C.Graph,
    dict[str, torch.Tensor],
    torch.Tensor
    | tuple[torch.Tensor, ...]
    | list[torch.Tensor]
    | dict[str, torch.Tensor]
    | Any
    | None,
]:
    """Converts model into an ONNX graph.

    Returns:
        graph: A TorchScript IR Graph with ONNX nodes.
        params_dict: Dict from input param name to param value.
        torch_out: The output tensors resulting from the trace of ``model``.
            If ``model`` is a :class:`torch.jit.ScriptModule` or :class:`torch.jit.ScriptFunction`,
            this will be None, since we are not doing any tracing.
    """
    # TODO: can we simplify this to always return a tuple of Tensor or None?

    # Special case for common case of passing a single Tensor
    if isinstance(args, (torch.Tensor, int, float, bool)):
        args = (args,)

    model = _pre_trace_quant_model(model, args)
    graph, params, torch_out, module = _create_jit_graph(model, args)
    params_dict = _get_named_param_dict(graph, params)

    try:
        graph = _optimize_graph(
            graph,
            operator_export_type,
            _disable_torch_constant_prop=_disable_torch_constant_prop,
            fixed_batch_size=fixed_batch_size,
            params_dict=params_dict,
            dynamic_axes=dynamic_axes,
            input_names=input_names,
            module=module,
        )
    except Exception:
        _C._jit_onnx_log("Torch IR graph at exception: ", graph)
        raise

    is_script = isinstance(model, (torch.jit.ScriptFunction, torch.jit.ScriptModule))
    if is_script:
        example_outputs = _get_example_outputs(model, args)
        example_outputs_final = ()
        for example_output in example_outputs:
            example_outputs_final += unpack_quantized_tensor(example_output)
        out_vars, desc = torch.jit._flatten(example_outputs_final)
        _C._jit_pass_onnx_assign_output_shape(
            graph,
            out_vars,
            desc,
            GLOBALS.onnx_shape_inference,
            is_script,
            GLOBALS.export_onnx_opset_version,
        )

    # NB: ONNX requires complete information about output types, which might be
    # erased by some optimizations, so we need to set it explicitly again.
    else:
        if not isinstance(torch_out, (list, tuple)):
            output_wrapped = [torch_out]
        else:
            output_wrapped = torch_out  # type: ignore[assignment]

        output_tensors, out_desc = torch.jit._flatten(tuple(output_wrapped))
        # assign_output_shape pass is not compatible with quantized outputs.
        # Quantized outputs are flattened to 3 values in ONNX, while packed as
        # single value in PyTorch.
        if not any(getattr(out, "is_quantized", False) for out in output_tensors):
            _C._jit_pass_onnx_assign_output_shape(
                graph,
                output_tensors,
                out_desc,
                GLOBALS.onnx_shape_inference,
                is_script,
                GLOBALS.export_onnx_opset_version,
            )

    _set_input_and_output_names(graph, input_names, output_names)
    params_dict = _get_named_param_dict(graph, params)

    if (
        do_constant_folding
        and GLOBALS.export_onnx_opset_version
        >= _constants.ONNX_CONSTANT_FOLDING_MIN_OPSET
    ):
        if training is None or training == _C_onnx.TrainingMode.EVAL:
            params_dict = _C._jit_pass_onnx_eval_peephole(graph, params_dict)

        params_dict = _C._jit_pass_onnx_constant_fold(
            graph, params_dict, GLOBALS.export_onnx_opset_version
        )
        _C._jit_pass_dce_allow_deleting_nodes_with_side_effects(graph)

    if GLOBALS.onnx_shape_inference:
        try:
            _C._jit_pass_onnx_graph_shape_type_inference(
                graph, params_dict, GLOBALS.export_onnx_opset_version
            )
        except RuntimeError:
            # NOTE: shape type inference error should not stop the export process
            # https://github.com/pytorch/pytorch/issues/132205
            pass

    params_dict = _C._jit_pass_onnx_eliminate_unused_items(graph, params_dict)

    # For ONNX opset < 9, constants only have three data types: float16, float, double.
    # In this pass transform constants of other data types to float/double + cast operator.
    if GLOBALS.export_onnx_opset_version < 9:
        _C._jit_pass_onnx_cast_all_constant_to_floating(graph)

    params_dict = _C._jit_pass_filter_non_tensor_arguments(params_dict)
    _C._jit_decay_packed_param_input_types(graph)

    # If output names lack a proper name and are identified only by their unique
    # give them a legible name for debugging purposes
    _apply_friendly_debug_names(graph, params_dict)

    return graph, params_dict, torch_out


@deprecated(
    "Unconvertible ops are not definitive. Please remove usage of this function"
)
def unconvertible_ops(
    model,
    args,
    training: _C_onnx.TrainingMode = _C_onnx.TrainingMode.EVAL,
    opset_version: int | None = None,
) -> tuple[_C.Graph, list[str]]:
    """Returns an approximated list of all ops that are yet supported by :mod:`torch.onnx`.

    .. deprecated:: 2.5
        Unconvertible ops are not definitive. Please remove usage of this function.

    The list is approximated because some ops may be removed during the conversion
    process and don't need to be converted. Some other ops may have partial support
    that will fail conversion with particular inputs. Please open a Github Issue
    for op support requests.

    Args:
        model: Same as the `model` parameter in :func:`torch.onnx.export`.
        args: Same as the `args` parameter in :func:`torch.onnx.export`.
        training: Same as the `training` parameter in :func:`torch.onnx.export`.
        opset_version: Same as the `opset_version` parameter in :func:`torch.onnx.export`.

    Returns:
        The JIT graph and a list of unconvertible ops in the format of "domain::op".
    """

    opset_version = opset_version or _constants.ONNX_DEFAULT_OPSET
    GLOBALS.export_onnx_opset_version = opset_version

    try:
        with exporter_context(model, training, verbose=False):
            # Create a mostly clean JIT graph that contains the plain aten and
            # other ops we can check with the symbolic registry.
            # NOTE: We don't want to actually convert any ops to ONNX or run any
            # symbolic functions because there is a higher chance that a pass
            # fails or an unconvertible op messes up the graph during ONNX conversion.
            # This way we can always generate a list just by looking at the names
            # of the ops in the graph.
            args = _decide_input_format(model, args)
            model = _pre_trace_quant_model(model, args)
            graph, _, _, module = _create_jit_graph(model, args)
            _C._jit_pass_inline(graph)
            _C._jit_pass_onnx_remove_inplace_ops_for_onnx(graph, module)
            _C._jit_pass_erase_number_types(graph)
            _C._jit_pass_dce_allow_deleting_nodes_with_side_effects(graph)
    except Exception as e:
        raise errors.OnnxExporterError(
            "Failed to discover unconvertible ops because of errors during the JIT graph "
            "generation process."
        ) from e

    unsupported_ops = []
    for node in graph.nodes():
        domain_op = node.kind()
        if domain_op.startswith(("onnx::", "prim::")):
            # We consider onnx and prim ops as supported ops, even though some "prim"
            # ops are not implemented as symbolic functions, because they may be
            # eliminated in the conversion passes. Users may still see errors caused
            # by prim ops even though they don't show up in the list.
            continue
        if not registration.registry.is_registered_op(
            domain_op.rstrip("_"), opset_version
        ):
            # We consider all registered ops supported, even though some of them are
            # only partially supported, because there is not yet a good way to check
            # if an op is fully supported.
            # TODO(justinchuby): Create a way to check if an op is fully supported.
            unsupported_ops.append(domain_op)
    return graph, unsupported_ops


def _setup_trace_module_map(
    model: torch.nn.Module | torch.jit.ScriptModule,
    export_modules_as_functions: bool | Collection[type[torch.nn.Module]],
) -> set[str]:
    def __register_attribute_hook():
        attr_name = "_onnx_attrs"

        def _track_module_attributes_forward_pre_hook(module, input):
            setattr(module, attr_name, _get_module_attributes(module))

        def _track_module_attributes_forward_hook(module, input, output):
            tracing_state = _C._get_tracing_state()
            if not tracing_state:
                return

            graph = tracing_state.graph()
            onnx_attrs = {}
            if hasattr(module, attr_name):
                onnx_attrs = getattr(module, attr_name)
                delattr(module, attr_name)

            _C._jit_pass_onnx_track_scope_attributes(graph, onnx_attrs)

        for m in model.modules():
            m.register_forward_hook(_track_module_attributes_forward_hook)
            m.register_forward_pre_hook(_track_module_attributes_forward_pre_hook)

    def _unqualified_variable_name(qualified_name: str) -> str:
        """
        Parse qualified variable name and return the unqualified version.

        Pure numeric atoms are considered inadequate, so this function will look past them,
        and start from the first non-numeric atom.

        Example:
            >>> _unqualified_variable_name("__main__.Foo.bar")
            'bar'
            >>> _unqualified_variable_name("__main__.Foo.bar.0")
            'bar.0'
        """
        name_atoms = qualified_name.split(".")
        for i, atom in reversed(list(enumerate(name_atoms))):
            if not atom.isnumeric():
                return ".".join(name_atoms[i:])
        return qualified_name

    trace_module_map = {
        _m: torch._C._jit_onnx_create_full_scope_name(
            torch.typename(type(_m)), _unqualified_variable_name(_n)
        )
        for _n, _m in model.named_modules()
    }
    torch.jit._trace._trace_module_map = trace_module_map
    if isinstance(export_modules_as_functions, bool) and export_modules_as_functions:
        module_typenames = {torch.typename(type(module)) for module in trace_module_map}
    elif isinstance(export_modules_as_functions, set) and export_modules_as_functions:

        def _find_typename(v):
            if isinstance(v, type):
                return torch.typename(v)
            else:
                raise RuntimeError(
                    "Only type of the `nn.Module` should be "
                    "passed in the set for argument `export_modules_as_functions`. "
                    f"Got `{type(v).__name__}`."
                )

        module_typenames = {_find_typename(v) for v in export_modules_as_functions}
    else:
        module_typenames = set()

    if module_typenames:
        __register_attribute_hook()

    return module_typenames


def _reset_trace_module_map():
    torch.jit._trace._trace_module_map = None
    _C._jit_pass_onnx_clear_scope_records()


def _get_module_attributes(module):
    annotations = typing.get_type_hints(type(module))
    base_m_annotations = typing.get_type_hints(torch.nn.Module)
    [annotations.pop(k, None) for k in base_m_annotations]
    # Check whether module attributes can be accessed. Some classes
    # define attributes but don't provide access to them in their
    # constructor.
    #
    # For example, torch.nn.Embedding has the `freeze` variable and its
    # type specified in the class but the attribute is not created in the
    # constructor. In other words, there is no `self.freeze = <True | False>`
    # in the constructor.
    #
    # Reference: https://github.com/pytorch/pytorch/blob/92de1d322223fb5584e384971b32c46b93bc2f4b/torch/nn/modules/sparse.py#L120
    attrs = {}
    for k in annotations:
        try:
            attrs[k] = getattr(module, k)
        except AttributeError:
            _C._jit_onnx_log(f"Skipping module attribute '{k}'")
            continue
    return attrs


def _export(
    model,
    args,
    f,
    export_params=True,
    verbose=False,
    training=_C_onnx.TrainingMode.EVAL,
    input_names=None,
    output_names=None,
    operator_export_type=_C_onnx.OperatorExportTypes.ONNX,
    export_type=None,
    opset_version=None,
    do_constant_folding=True,
    dynamic_axes=None,
    keep_initializers_as_inputs=None,
    fixed_batch_size=False,
    custom_opsets=None,
    add_node_names=True,
    onnx_shape_inference=True,
    export_modules_as_functions: Any = False,
    autograd_inlining=True,
):
    assert GLOBALS.in_onnx_export is False

    if isinstance(model, torch.nn.DataParallel):
        raise ValueError(
            "torch.nn.DataParallel is not supported by ONNX "
            "exporter, please use 'attribute' module to "
            "unwrap model from torch.nn.DataParallel. Try "
            "torch.onnx.export(model.module, ...)"
        )

    GLOBALS.onnx_shape_inference = onnx_shape_inference

    if opset_version is None:
        opset_version = _constants.ONNX_DEFAULT_OPSET

    # torch.onnx.export does not support opset versions >=18
    if opset_version > _constants.ONNX_TORCHSCRIPT_EXPORTER_MAX_OPSET:
        # We do not want to fail because we should still allow users to create
        # custom symbolic functions for opset>17
        warnings.warn(
            f"Exporting to ONNX opset version {opset_version} is not supported. "
            f"by 'torch.onnx.export()'. "
            f"The highest opset version supported is {_constants.ONNX_TORCHSCRIPT_EXPORTER_MAX_OPSET}. "
            f"To use a newer opset version, consider 'torch.onnx.export(..., dynamo=True)'. ",
            category=errors.OnnxExporterWarning,
        )

    if export_modules_as_functions and opset_version < 15:
        raise ValueError(
            "`export_modules_as_functions` is not supported for `opset_version` < 15."
            "This is because `opset_version` < 15 implies IR version < 8, which means "
            "no local function support. "
        )
    if not operator_export_type:
        operator_export_type = _C_onnx.OperatorExportTypes.ONNX

    # By default, training=TrainingMode.EVAL,
    # which is good because running a model in training mode could result in
    # internal buffers getting updated, dropout getting applied, etc.
    # If you really know what you're doing, you can turn
    # training=TrainingMode.TRAINING or training=TrainingMode.PRESERVE,
    # (to preserve whatever the original training mode was.)
    GLOBALS.export_onnx_opset_version = opset_version
    GLOBALS.operator_export_type = operator_export_type

    try:
        GLOBALS.in_onnx_export = True
        _autograd_inlining_previous = GLOBALS.autograd_inlining
        GLOBALS.autograd_inlining = autograd_inlining

        module_typenames_to_export_as_functions: set[str] = set()
        if isinstance(model, (torch.nn.Module, torch.jit.ScriptModule)):
            module_typenames_to_export_as_functions = _setup_trace_module_map(
                model, export_modules_as_functions
            )

        with exporter_context(model, training, verbose):
            val_keep_init_as_ip = _decide_keep_init_as_input(
                keep_initializers_as_inputs,
                operator_export_type,
                opset_version,
            )
            val_add_node_names = _decide_add_node_names(
                add_node_names, operator_export_type
            )
            val_do_constant_folding = _decide_constant_folding(
                do_constant_folding, operator_export_type, training
            )
            # Normally f can be a file-like object, but for large models, the external data format requires a
            # valid `model_file_location`. Code in export.cpp will enforce this.
            if isinstance(f, str):
                model_file_location = f
            else:
                model_file_location = ""
            args = _decide_input_format(model, args)
            if dynamic_axes is None:
                dynamic_axes = {}
            _validate_dynamic_axes(dynamic_axes, model, input_names, output_names)

            graph, params_dict, torch_out = _model_to_graph(
                model,
                args,
                verbose,
                input_names,
                output_names,
                operator_export_type,
                val_do_constant_folding,
                fixed_batch_size=fixed_batch_size,
                training=training,
                dynamic_axes=dynamic_axes,
            )

            if custom_opsets is None:
                custom_opsets = {}

            _C._jit_pass_dce_allow_deleting_nodes_with_side_effects(graph)
            node_attr_to_name = {}  # type: ignore[var-annotated]
            if module_typenames_to_export_as_functions:
                # NOTE: cannot call DCE after this pass. DCE will remove function definition nodes.
                node_attr_to_name = _C._jit_pass_onnx_function_extraction(
                    graph,
                    module_typenames_to_export_as_functions,
                    list(params_dict.keys()),
                )

            if keep_initializers_as_inputs is not True:
                params_dict = _C._jit_pass_onnx_deduplicate_initializers(  # type: ignore[assignment]
                    graph,
                    params_dict,  # type: ignore[arg-type]
                    getattr(model, "training", False),  # type: ignore[arg-type]
                )
            _C._jit_pass_onnx_assign_scoped_names_for_node_and_value(graph)
            defer_weight_export = False
            if export_params:
                (
                    proto,
                    export_map,
                    _val_use_external_data_format,
                    _node_names,
                ) = graph._export_onnx(  # type: ignore[attr-defined]
                    params_dict,
                    opset_version,
                    dynamic_axes,
                    defer_weight_export,
                    operator_export_type,
                    not verbose,
                    val_keep_init_as_ip,
                    custom_opsets,
                    val_add_node_names,
                    model_file_location,
                    node_attr_to_name,
                )
            else:
                (
                    proto,
                    export_map,
                    _,
                    _,
                ) = graph._export_onnx(  # type: ignore[attr-defined]
                    {},
                    opset_version,
                    dynamic_axes,
                    defer_weight_export,
                    operator_export_type,
                    not verbose,
                    val_keep_init_as_ip,
                    custom_opsets,
                    val_add_node_names,
                    model_file_location,
                    node_attr_to_name,
                )
            # insert function_proto into model_proto.
            proto = onnx_proto_utils._add_onnxscript_fn(
                proto,
                custom_opsets,
            )
            if verbose:
                _C._jit_onnx_log("Exported graph: ", graph)
            onnx_proto_utils._export_file(proto, f, export_map)
    finally:
        assert GLOBALS.in_onnx_export
        GLOBALS.in_onnx_export = False
        GLOBALS.autograd_inlining = _autograd_inlining_previous
        _reset_trace_module_map()

    return torch_out


def _apply_friendly_debug_names(graph, params):
    for n in graph.nodes():
        for v in n.inputs():
            old_name = v.debugName()
            if old_name != str(v.unique()):
                continue
            new_name = f"{n.kind()}_{v.unique()}"
            v.setDebugName(new_name)
            if old_name in params:
                params[new_name] = params.pop(old_name)


def _set_input_and_output_names(graph, input_names, output_names):
    def set_names(node_list, name_list, descriptor):
        if name_list is None:
            return
        if len(name_list) > len(node_list):
            raise RuntimeError(
                f"number of {descriptor} names provided ({len(name_list)}) "
                f"exceeded number of {descriptor}s ({len(node_list)})"
            )

        # Mark if the output node DebugName is set before.
        output_node_set = set()
        for i, (name, node) in enumerate(zip(name_list, node_list)):
            # Duplicated output node, insert onnx::Identity to avoid setting the same DebugName after setDebugName().
            if descriptor == "output":
                if node in output_node_set:
                    identity_node = graph.create("onnx::Identity")
                    identity_node.insertAfter(node.node())
                    identity_node.addInput(node)
                    identity_node.output().setType(node.type())
                    graph.return_node().replaceInput(i, identity_node.output())
                    node = identity_node.output()
                output_node_set.add(node)

            if node.debugName() != name:
                node.setDebugName(name)

    set_names(list(graph.inputs()), input_names, "input")
    set_names(list(graph.outputs()), output_names, "output")


def _run_symbolic_method(g, op_name, symbolic_fn, args):
    r"""
    This trampoline function gets invoked for every symbolic method
    call from C++.
    """
    try:
        graph_context = jit_utils.GraphContext(
            graph=g,
            block=g.block(),
            opset=GLOBALS.export_onnx_opset_version,
            original_node=None,  # type: ignore[arg-type]
            params_dict=_params_dict,
            env={},
            values_in_env=set(),
            new_nodes=[],
        )
        return symbolic_fn(graph_context, *args)
    except TypeError as e:
        # Handle the specific case where we didn't successfully dispatch
        # to symbolic_fn.  Otherwise, the backtrace will have the clues
        # you need.
        e.args = (f"{e.args[0]} (occurred when translating {op_name})",)
        raise


def _add_block(node: _C.Node) -> _C.Block:
    return node.addBlock()


def _add_input_to_block(block: _C.Block):
    return block.addInputToBlock()  # type: ignore[attr-defined]


def _add_output_to_block(block: _C.Block, value: _C.Value) -> int:
    return block.registerOutput(value)


def _should_aten_fallback(
    name: str, opset_version: int, operator_export_type: _C_onnx.OperatorExportTypes
):
    # For all builds, if domain=="aten" and operator_export_type==ONNX_ATEN,
    #   an aten::ATen operator is created regardless of symbolics existence

    is_exportable_aten_op = registration.registry.is_registered_op(name, opset_version)
    is_onnx_aten_export = operator_export_type == _C_onnx.OperatorExportTypes.ONNX_ATEN
    is_aten_fallback_export = (
        operator_export_type == _C_onnx.OperatorExportTypes.ONNX_ATEN_FALLBACK
    )

    if not name.startswith("aten::"):
        return False

    if is_onnx_aten_export or (is_aten_fallback_export and not is_exportable_aten_op):
        return True

    return False


def _get_aten_op_overload_name(n: _C.Node) -> str:
    # Returns `overload_name` attribute to ATen ops on non-Caffe2 builds
    schema = n.schema()
    if not schema.startswith("aten::"):
        return ""
    return _C.parse_schema(schema).overload_name


def _run_symbolic_function(
    graph: _C.Graph,
    block: _C.Block,
    node: _C.Node,
    inputs: Any,
    env: dict[_C.Value, _C.Value],
    values_in_env: set[_C.Value],
    new_nodes: list[_C.Node],
    operator_export_type=_C_onnx.OperatorExportTypes.ONNX,
) -> _C.Value | Sequence[_C.Value | None] | None:
    """Runs a symbolic function.

    The function is used in C++ to export the node to ONNX.

    Returns:
        A single or a tuple of Values.
        None when the node gets cloned as is into the new graph.
    """

    opset_version = GLOBALS.export_onnx_opset_version

    # See Note [Export inplace]
    node_kind = node.kind()
    if node_kind.endswith("_"):
        # Treat relu_ -> relu; add_ -> add etc.
        ns_op_name = node_kind[:-1]
    else:
        ns_op_name = node_kind

    namespace, op_name = jit_utils.parse_node_kind(ns_op_name)

    graph_context = jit_utils.GraphContext(
        graph=graph,
        block=block,
        opset=opset_version,
        original_node=node,
        params_dict=_params_dict,
        env=env,
        values_in_env=values_in_env,
        new_nodes=new_nodes,
    )

    # Direct ATen export requested
    if _should_aten_fallback(ns_op_name, opset_version, operator_export_type):
        attrs = {
            k + "_" + node.kindOf(k)[0]: symbolic_helper._node_get(node, k)
            for k in node.attributeNames()
        }
        outputs = node.outputsSize()
        attrs["outputs"] = outputs
        return graph_context.aten_op(
            op_name,
            *inputs,
            overload_name=_get_aten_op_overload_name(node),
            **attrs,
        )

    try:
        domain = namespace
        symbolic_function_name = f"{domain}::{op_name}"

        symbolic_function_group = registration.registry.get_function_group(
            symbolic_function_name
        )
        if symbolic_function_group is not None:
            symbolic_fn = symbolic_function_group.get(opset_version)
            if symbolic_fn is not None:
                # TODO Wrap almost identical attrs assignment or comment the difference.
                attrs = {
                    k: symbolic_helper._node_get(node, k) for k in node.attributeNames()
                }
                return symbolic_fn(graph_context, *inputs, **attrs)

        attrs = {
            k + "_" + node.kindOf(k)[0]: symbolic_helper._node_get(node, k)
            for k in node.attributeNames()
        }
        if namespace == "onnx":
            # Clone node to trigger ONNX shape inference
            return graph_context.op(
                op_name, *inputs, **attrs, outputs=node.outputsSize()
            )  # type: ignore[attr-defined]

        raise errors.UnsupportedOperatorError(
            symbolic_function_name,
            opset_version,
            symbolic_function_group.get_min_supported()
            if symbolic_function_group
            else None,
        )

    except RuntimeError:
        if operator_export_type == _C_onnx.OperatorExportTypes.ONNX_FALLTHROUGH:
            return None
        elif operator_export_type == _C_onnx.OperatorExportTypes.ONNX_ATEN_FALLBACK:
            # Emit ATen op for non-Caffe2 builds when `operator_export_type==ONNX_ATEN_FALLBACK`
            attrs = {
                k + "_" + node.kindOf(k)[0]: symbolic_helper._node_get(node, k)
                for k in node.attributeNames()
            }
            return graph_context.aten_op(
                op_name,
                *inputs,
                overload_name=_get_aten_op_overload_name(node),
                **attrs,
            )
        raise
    except TypeError as e:
        # Handle the specific case where we didn't successfully dispatch.
        # Otherwise, the backtrace will have the clues you need.
        e.args = (f"{e.args[0]} \n(Occurred when translating {op_name}).",)
        raise


def _verify_custom_op_name(symbolic_name: str):
    if not re.match(r"^[a-zA-Z0-9-_]+::[a-zA-Z-_]+[a-zA-Z0-9-_]*$", symbolic_name):
        raise errors.OnnxExporterError(
            f"Failed to register operator {symbolic_name}. "
            "The symbolic name must match the format domain::name, "
            "and should start with a letter and contain only "
            "alphanumerical characters"
        )

    ns, _ = jit_utils.parse_node_kind(symbolic_name)
    if ns == "onnx":
        raise ValueError(
            f"Failed to register operator {symbolic_name}. {ns} domain cannot be modified."
        )


def register_custom_op_symbolic(
    symbolic_name: str,
    symbolic_fn: Callable,
    opset_version: int,
):
    """Registers a symbolic function for a custom operator.

    When the user registers symbolic for custom/contrib ops,
    it is highly recommended to add shape inference for that operator via setType API,
    otherwise the exported graph may have incorrect shape inference in some extreme cases.
    An example of setType is `test_aten_embedding_2` in `test_operators.py`.

    See "Custom Operators" in the module documentation for an example usage.

    Args:
        symbolic_name (str): The name of the custom operator in "<domain>::<op>"
            format.
        symbolic_fn (Callable): A function that takes in the ONNX graph and
            the input arguments to the current operator, and returns new
            operator nodes to add to the graph.
        opset_version (int): The ONNX opset version in which to register.
    """
    if symbolic_name.startswith("::"):
        symbolic_name = f"aten{symbolic_name}"

    _verify_custom_op_name(symbolic_name)

    registration.custom_onnx_symbolic(symbolic_name, opset_version)(symbolic_fn)


def unregister_custom_op_symbolic(symbolic_name: str, opset_version: int):
    """Unregisters ``symbolic_name``.

    See "Custom Operators" in the module documentation for an example usage.

    Args:
        symbolic_name (str): The name of the custom operator in "<domain>::<op>"
            format.
        opset_version (int): The ONNX opset version in which to unregister.
    """
    if symbolic_name.startswith("::"):
        symbolic_name = f"aten{symbolic_name}"

    _verify_custom_op_name(symbolic_name)

    registration.registry.unregister(symbolic_name, opset_version)


def _validate_dynamic_axes(dynamic_axes, model, input_names, output_names):
    """Ensures dynamic axes argument is follows the expected format."""
    if len(dynamic_axes) == 0:
        return

    if hasattr(model, "graph"):
        # Extracting set of valid input/output names that shall be used for dynamic_axes
        if (input_names is None) or len(input_names) == 0:
            input_names = [x.debugName() for x in model.graph.inputs()]
        if (output_names is None) or len(output_names) == 0:
            output_names = [y.debugName() for y in model.graph.outputs()]

    valid_names = set((input_names or []) + (output_names or []))

    # If dynamic axes are provided as a list rather than dictionary, they should
    # first get converted to a dictionary in expected format. If desired axes names
    # are not provided for dynamic axes, automatic names shall be generated for
    # provided dynamic axes of specified input/output
    for key, value in dynamic_axes.items():
        if key not in valid_names:
            warnings.warn(
                f"Provided key {key} for dynamic axes is not a valid input/output name"
            )
        if isinstance(value, list):
            warnings.warn(
                "No names were found for specified dynamic axes of provided input."
                f"Automatically generated names will be applied to each dynamic axes of input {key}"
            )

            value_dict = {}
            for i, x in enumerate(value):
                if not isinstance(x, int):
                    raise ValueError(
                        "The type of axis index is expected to be an integer"
                    )
                if x in value_dict:
                    warnings.warn(
                        f"Duplicate dynamic axis index {x} was provided for input {key}."
                    )
                else:
                    value_dict[x] = str(key) + "_dynamic_axes_" + str(i + 1)
            dynamic_axes[key] = value_dict


def model_signature(model: torch.nn.Module | Callable) -> inspect.Signature:
    return inspect.signature(
        model.forward if isinstance(model, torch.nn.Module) else model
    )<|MERGE_RESOLUTION|>--- conflicted
+++ resolved
@@ -173,28 +173,18 @@
 )
 @contextlib.contextmanager
 def exporter_context(model, mode: _C_onnx.TrainingMode, verbose: bool):
-<<<<<<< HEAD
+    """A context manager to temporarily set the training mode of ``model``
+    to ``mode``, disable the Apex O2 hook, and set the ONNX logging verbosity.
+
+    .. deprecated:: 2.7
+        Please set training mode before exporting the model.
+    """
     with (
         select_model_mode_for_export(model, mode) as mode_ctx,
         disable_apex_o2_state_dict_hook(model) as apex_ctx,
         setup_onnx_logging(verbose) as log_ctx,
         diagnostics.create_export_diagnostic_context() as diagnostic_ctx,
     ):
-=======
-    """A context manager to temporarily set the training mode of ``model``
-    to ``mode``, disable the Apex O2 hook, and set the ONNX logging verbosity.
-
-    .. deprecated:: 2.7
-        Please set training mode before exporting the model.
-    """
-    with select_model_mode_for_export(
-        model, mode
-    ) as mode_ctx, disable_apex_o2_state_dict_hook(
-        model
-    ) as apex_ctx, setup_onnx_logging(
-        verbose
-    ) as log_ctx, diagnostics.create_export_diagnostic_context() as diagnostic_ctx:
->>>>>>> a000c7e6
         yield (mode_ctx, apex_ctx, log_ctx, diagnostic_ctx)
 
 
