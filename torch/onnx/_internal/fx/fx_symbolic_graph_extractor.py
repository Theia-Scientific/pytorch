# mypy: allow-untyped-defs
from __future__ import annotations

import functools
from typing import Any, Callable, Mapping, Sequence

import torch
import torch.fx
import torch.onnx
import torch.onnx._internal.fx.passes as passes
from torch.onnx._internal import _exporter_legacy, io_adapter


# Functions directly wrapped to produce torch.fx.Proxy so that symbolic
# data can flow through those functions. Python functions (e.g., `torch.arange`)
# not defined by pybind11 in C++ do not go though Python dispatcher, so
# they are not automatically patched by FX's Python dispatcher.
# The list below means `torch.arange`, `torch.tensor`, and so on will be
# patched.
_TORCH_METHODS_TO_PATCH: tuple[str, ...] = (
    "arange",
    "tensor",
    "finfo",
    "full",
    "empty",
)


class ModuleExpansionTracer(torch.fx._symbolic_trace.Tracer):
    """Tracer to create ONNX-exporting friendly FX graph.

    This tracer traces models into operators. That is,
    the traced graph mostly contains call_function nodes and
    has no call_module nodes. The call_module nodes
    are problematic to the use of make_fx(...) in ONNX
    exporter.
    """

    def is_leaf_module(
        self, module: torch.nn.Module, module_qualified_name: str
    ) -> bool:
        # This returns False so that all sub-modules are considered as not leaves
        # and therefore expanded into operators in
        # torch.fx._symbolic_trace.Tracer.call_module.
        return False

    def to_bool(self, obj: torch.fx.Proxy) -> bool:
        # FIXME: This is a hack to tracing through if-else Python blocks.
        # It may generate incorrect ONNX graphs if the if-else block
        return False


def _wrap_for_symbolic_trace(target: Callable) -> tuple[Callable, Callable]:
    """This function wraps ```target`` for symbolic tracing.

    This function wraps ```target``` so that its wrapper produces
    torch.fx.Proxy in symbolic computation. The returned values are
    the wrapper and then the original function. Per `_TORCH_METHODS_TO_PATCH`,
    this function shall receive `torch.arange`, `torch.tensor`, etc. as inputs.
    """

    @functools.wraps(target)
    def wrapper(*args, **kwargs):
        proxy = None

        def check_has_proxy(v):
            if isinstance(v, torch.fx.Proxy):
                nonlocal proxy
                proxy = v

        torch.fx.node.map_aggregate(args, check_has_proxy)
        torch.fx.node.map_aggregate(kwargs, check_has_proxy)

        if proxy is not None:
            return proxy.tracer.create_proxy("call_function", target, args, kwargs)
        else:
            return target(*args, **kwargs)

    return wrapper, target


def _module_expansion_symbolic_trace(
    root: torch.nn.Module | Callable[..., Any],
    concrete_args: dict[str, Any] | None = None,
) -> torch.fx.GraphModule:
    """Trace a callable into FX graph.

    When "root" is torch.nn.Module, calls to its submodule (type: torch.nn.Module) will be
    expanded into operators (e.g., torch.matmul, torch.add, +, and -) to simplify graph
    structure.
    """
    # For functions doesn't support symbolic tracing, create wrappers
    # which produce symbolic results during tracing.
    patched_torch_methods = {
        target_name: _wrap_for_symbolic_trace(getattr(torch, target_name))
        for target_name in _TORCH_METHODS_TO_PATCH
    }

    # Set the symbolic-tracing friendly functions so that `tracer.trace` below
    # can work.
    for name, (wrapper, _) in patched_torch_methods.items():
        setattr(torch, name, wrapper)

    try:
        # Set up a tracer.
        tracer = ModuleExpansionTracer()
        # Trace the model.
        graph = tracer.trace(root, concrete_args)
        name = (
            root.__class__.__name__
            if isinstance(root, torch.nn.Module)
            else root.__name__
        )
        return torch.fx.GraphModule(tracer.root, graph, name)
    finally:
        # Revert the patches for symbolic tracing.
        for name, (_, wrapped) in patched_torch_methods.items():
            # wrapped is the original version of `torch.name`.
            setattr(torch, name, wrapped)


# TODO: Migrate to `DynamoExporter` after fake model tracing is supported.
# Proposal at https://github.com/pytorch/pytorch/issues/95900.
class FXSymbolicTracer(_exporter_legacy.FXGraphExtractor):
    """Generates a FX GraphModule using torch.fx.symbolic_trace API
    Args:
        concrete_args: Inputs to be partially specialized
            It can be used to remove control flow or data structures.
            For example::
                def f(a, b):
                    if b == True:
                        return a
                    else:
                        return a*2
            FX can typically not trace through this due to the presence of control
            flow. However, we can use `concrete_args` to specialize on the value of
            `b` to trace through this::
                f = fx.symbolic_trace(f, concrete_args={'b': False})
                assert f(3, False)  == 6
            Note that although you can still pass in different values of `b`, they will be ignored.
            It can also be used to eliminate data-structure handling from
            our function. This will use pytrees to flatten your input. To avoid
            overspecializing, pass in `fx.PH` for values that shouldn't be
            specialized. For example::
                def f(x):
                    out = 0
                    for v in x.values():
                        out += v
                    return out


                f = fx.symbolic_trace(
<<<<<<< HEAD
                    f, concrete_args={"x": {"a": fx.PH, "b": fx.PH, "c": fx.PH}}
=======
                    f,
                    concrete_args={"x": {"a": fx.PH, "b": fx.PH, "c": fx.PH}},
>>>>>>> dcf8d138
                )
                assert f({"a": 1, "b": 2, "c": 4}) == 7
    """

    def __init__(self, concrete_args: dict[str, Any] | None = None):
        super().__init__()
        # TODO: plumb ``concrete_args`` to symbolic_trace call at ``generate_fx``
        self.concrete_args = concrete_args

    def _trace_into_fx_graph_via_fx_symbolic_trace(
        self, model, model_args, model_kwargs
    ) -> torch.fx.GraphModule:
        # Bind model args and kwargs with model signature to retrieve default values
        # of unprovided arguments. These are then used to construct ``concrete_args``.
        bind_input_step = io_adapter.BindInputStep(
            torch.onnx.utils.model_signature(model)
        )
        self.input_adapter.append_step(bind_input_step)
        _, named_args = bind_input_step.apply(model_args, model_kwargs, model=model)

        # Create inputs to call symbolic trace (torch.fx.symbolic_trace)
        # Example content of concrete_args:
        #  concrete_args["x"] = torch.fx._symbolic_trace.PH
        #  concrete_args["b"] = 1
        # where "x" and "b" are argument names in "signature".
        concrete_args = {}
        for param_name, param_value in named_args.items():
            if isinstance(param_value, torch.Tensor):
                # param_value can be, e.g., a real tensor or a fake tensor.
                # param_value is treated as substitutable tensor symbol (aka placeholder).
                concrete_args[param_name] = torch.fx._symbolic_trace.PH
            else:
                concrete_args[param_name] = param_value

        # Merge kwargs back into args since that is the format FX graph expects.
        merge_kwargs_step = io_adapter.MergeKwargsIntoArgsInputStep()
        self.input_adapter.append_step(merge_kwargs_step)
        return _module_expansion_symbolic_trace(model, concrete_args=concrete_args)

    def generate_fx(
        self,
        options: _exporter_legacy.ResolvedExportOptions,
        model: torch.nn.Module | Callable,
        model_args: Sequence[Any],
        model_kwargs: Mapping[str, Any],
    ) -> torch.fx.GraphModule:
        diagnostic_context = options.diagnostic_context
        graph_module = self._trace_into_fx_graph_via_fx_symbolic_trace(
            model, model_args, model_kwargs
        )

        # Make sure all placeholder nodes are executed before get_attr nodes.
        # Otherwise, inputs can interleave with initializers in the final ModeoProto.graph.input.
        # Basically, we want
        #  ModeoProto.graph.input =
        #   [input_0, input_1, ..., input_n, weight_0, weight_1, ..., weight_m]
        # and we don't want
        #  ModeoProto.graph.input =
        #   [input_0, weight_0, input_1, weight_1, ..., input_n, weight_0, weight_1, ..., weight_m]
        graph_module = passes.MovePlaceholderToFront(
            diagnostic_context, graph_module
        ).run()
        # To save memory, move get_attr to input so that the generated model doesn't
        # have weigh tensors. "replaced_attrs" are a tuple of replaced weight tensors.
        replace_get_attr_with_placeholder_pass = passes.ReplaceGetAttrWithPlaceholder(
            diagnostic_context, graph_module
        )
        graph_module = replace_get_attr_with_placeholder_pass.run()
        replaced_attrs = replace_get_attr_with_placeholder_pass.replaced_attrs
        append_extra_input_step = io_adapter.LiftParametersAndBuffersIntoArgsInputStep(
            replaced_attrs
        )
        self.input_adapter.append_step(append_extra_input_step)
        # Move all newly created placeholder nodes to the front of the graph.
        graph_module = passes.MovePlaceholderToFront(
            diagnostic_context, graph_module
        ).run()
        # Finalize the graph editing.
        graph_module.recompile()

        updated_model_args = self.input_adapter.apply(
            *model_args, model=model, **model_kwargs
        )

        return self.pre_export_passes(options, model, graph_module, updated_model_args)  # type: ignore[return-value]

    def pre_export_passes(
        self,
        options: _exporter_legacy.ResolvedExportOptions,
        original_model: torch.nn.Module | Callable,
        fx_module: torch.fx.GraphModule,
        fx_module_args: Sequence[Any],
    ):
        return _exporter_legacy.common_pre_export_passes(
            options, original_model, fx_module, fx_module_args
        )<|MERGE_RESOLUTION|>--- conflicted
+++ resolved
@@ -150,12 +150,8 @@
 
 
                 f = fx.symbolic_trace(
-<<<<<<< HEAD
-                    f, concrete_args={"x": {"a": fx.PH, "b": fx.PH, "c": fx.PH}}
-=======
                     f,
                     concrete_args={"x": {"a": fx.PH, "b": fx.PH, "c": fx.PH}},
->>>>>>> dcf8d138
                 )
                 assert f({"a": 1, "b": 2, "c": 4}) == 7
     """
