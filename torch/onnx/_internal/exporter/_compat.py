"""Compatibility functions for the torch.onnx.export API."""

# mypy: allow-untyped-defs
# mypy: disable-error-code=attr-defined
from __future__ import annotations

import inspect
import logging
import warnings
from typing import Any, Callable, Mapping, Sequence, TYPE_CHECKING

import torch
import torch.utils.pytree.python as pytree
from torch.onnx._internal._lazy_import import onnxscript_apis, onnxscript_ir as ir
from torch.onnx._internal.exporter import _core, _onnx_program, _registration
<<<<<<< HEAD
from torch.utils import pytree
=======
>>>>>>> 6eccd450


if TYPE_CHECKING:
    import os

logger = logging.getLogger(__name__)


def _signature(model) -> inspect.Signature:
    should_be_callable = getattr(model, "forward", model)
    if callable(should_be_callable):
        return inspect.signature(should_be_callable)
    raise ValueError("model has no forward method and is not callable")


def _rename_dynamic_shapes_with_model_inputs(
    model,
    *,
    dynamic_shapes: dict[str, Any] | tuple[Any] | list[Any],
    input_names: Sequence[str],
) -> dict[str, Any] | tuple[Any] | list[Any]:
    """

    This function renames the dynamic_shapes with the parameters of the model, since
    torch.export.export requires the dynamic_shapes to be named with the model's input names.

    NOTE: If the model input is nested, this function does nothing, and the users are responsible
    for providing the correct dynamic_shapes with the correct model parameters as keys. However,
    dynamic_shapes is usually defined as a tuple when the input is nested.

    """
    if isinstance(dynamic_shapes, (tuple, list)):
        # It doesn not specify input names if it's a tuple
        return dynamic_shapes

    sig = _signature(model)

    # This indicates that inputs are nested, and users specify
    # flattened input names, so we don't rename accordingly.
    # If users really assign customized names to the nested inputs, they
    # get errors from torch.export.export
    if len(input_names) != len(sig.parameters):
        return dynamic_shapes

    renamed_dynamic_shapes = {}
    for idx, param_name in enumerate(sig.parameters):
        input_name = input_names[idx]
        if input_name in dynamic_shapes:
            renamed_dynamic_shapes[param_name] = dynamic_shapes[input_name]

    return renamed_dynamic_shapes


def _from_dynamic_axes_to_dynamic_shapes(
    model,
    args: tuple[Any, ...],
    kwargs: dict[str, Any] | None,
    *,
    dynamic_axes=None,
    output_names: set[str],
    input_names: Sequence[str] | None = None,
) -> tuple[dict[str, Any | None] | None, tuple[Any, ...], dict[str, Any] | None]:
    """
    Converts dynamic_axes into dynamic_shapes by wrapping the axis names with torch.export.Dim.AUTO.

    dynamic_axes examples:
    (1) dynamic_axes = {"x": {0: "my_custom_axis_name_1"}, "y": {1: "my_custom_axis_name_2"}}
    (2) dynamic_axes = {"x": [0], "y": [1]}

    these will be converted to dynamic_shapes respectively:
    (1) dynamic_shapes = {"x": {0: Dim.AUTO}, "y": {1: Dim.AUTO}}
    (2) dynamic_shapes = {"x": {0: Dim.AUTO}, "y": {1: Dim.AUTO}}

    Detail on Dim.AUTO: https://github.com/pytorch/pytorch/pull/133620
    """
    # https://github.com/pytorch/pytorch/pull/128371
    # 1. The function does not need to provide dynamic_shapes to torch.export.export
    if dynamic_axes is None:
        return None, args, kwargs

    if input_names is None:
        input_names = []

    if kwargs is None:
        kwargs = {}

    dynamic_shapes: dict[str, Any | None] = {}
    for input_name, axes in dynamic_axes.items():
        # TODO(titaiwang): Add ONNX IR pass to rename default dynamic axes: s0, s1, ...
        # to the dynamic axes defined by users.
        # NOTE: torch.export.Dim.AUTO does its best to infer the min and max values
        # from the model, but it's not guaranteed to be dynamic.
        if input_name in output_names:
            # User specified an output name as a dynamic axis, so we skip it
            continue
        if isinstance(axes, dict):
            if any(not isinstance(k, int) for k in axes.keys()):
                raise ValueError(
                    "The axis in dynamic_axes must be in the form of: dict[int, str] or list[int]."
                )
            dynamic_shapes[input_name] = {
                k: torch.export.Dim.AUTO for k, _ in axes.items()
            }
        elif isinstance(axes, list):
            if any(not isinstance(k, int) for k in axes):
                raise ValueError(
                    "The axis in dynamic_axes must be in the form of: dict[int, str] or list[int]."
                )
            dynamic_shapes[input_name] = {k: torch.export.Dim.AUTO for k in axes}
        elif axes is None:
            dynamic_shapes[input_name] = None
        else:
            raise ValueError(
                "Unsupported dynamic_axes format. Please provide a dict or a list."
            )

    for input_name in input_names:
        if input_name not in dynamic_shapes:
            dynamic_shapes[input_name] = None

    # Order the inputs according to the signature of the model
    sig = _signature(model)
    inputs = []
    for idx, param_name in enumerate(sig.parameters):
        if idx < len(args):
            inputs.append(args[idx])
        elif param_name in kwargs:
            inputs.append(kwargs[param_name])

    # We need tree structure to represent dynamic_shapes
    dynamic_shapes = _unflatten_dynamic_shapes_with_inputs_tree(inputs, dynamic_shapes)

    # Since the dynamic_shapes are now in the order of the model parameters,
    # we need to convert args and kwargs to the order of the model parameters.
    return dynamic_shapes, tuple(inputs), {}


def _unflatten_dynamic_shapes_with_inputs_tree(
    inputs: list[Any],
    dynamic_shapes: dict[str, Any | None],
) -> dict[str, Any | None]:
<<<<<<< HEAD
    tree_structure = pytree.tree_structure(inputs)
=======
    _, tree_structure = pytree.tree_flatten(inputs)
>>>>>>> 6eccd450
    return pytree.tree_unflatten(dynamic_shapes.values(), tree_structure)


def _from_dynamic_shapes_to_dynamic_axes(
    dynamic_shapes: dict[str, Any] | tuple[Any, ...] | list[Any],
    input_names: Sequence[str],
    exception: Exception,
) -> dict[str, Any] | None:
    """
    Converts dynamic_shapes into dynamic_axes by removing torch.export.Dim wrapping
    and converting to list or dict form based on whether dimension names are present.

    dynamic_shapes examples:
    (1) dynamic_shapes = {"x": {0: Dim("my_custom_axis_name_1")}, "y": {1: Dim("my_custom_axis_name_2")}}
    (2) dynamic_shapes = ({0: Dim("my_custom_axis_name_1"}, {1: Dim("my_custom_axis_name_2")})

    these will be converted to dynamic_axes respectively:
    (1) dynamic_axes = {"x": {0: "my_custom_axis_name_1"}, "y": {1: "my_custom_axis_name_2"}}
    (2) dynamic_axes = {"x": [0], "y": [1]}

    NOTE: If the model input is nested, so is the dynamic_shapes, we need to flatten the dynamic_shapes,
    and then assign the axes to the input names in the order they are provided.

    NOTE: input_names are used to assign the axes to the correct input names. If the input names are not
    provided, or less than the dynamic inputs/axes, it raises an error.
    """

    # 0. flatten the dynamic_shapes
    # If it's a dict with torch.export._Dim, we consider it's an axis to dim mapping
    def is_dict_axes(x) -> bool:
        # TODO: torch.export._Dim is not exposed, so we use a hacky way to check the type
        return isinstance(x, dict) and all(
            isinstance(k, int)
            and (v is None or isinstance(v, torch.export.Dim("test").__class__))
            for k, v in x.items()
        )

    flat_dynamic_shapes = pytree.tree_leaves(dynamic_shapes, is_leaf=is_dict_axes)

    if len(input_names) < len(flat_dynamic_shapes):
        raise ValueError(
            "To construct dynamic_axes from dynamic_shapes, "
            f"number of input names ({len(input_names)}) should be greater than or equal to "
            f"the number of graph inputs(flat) ({len(flat_dynamic_shapes)})"
        ) from exception

    dynamic_axes = {}
    # input names are assigned in order
    for input_name, axes in zip(input_names, flat_dynamic_shapes):
        if axes is None:
            continue
        converted_axes = {}
        for axis, dim in axes.items():
            if dim is None:
                continue
            converted_axes[axis] = dim.__name__
            dynamic_axes[input_name] = converted_axes
    return dynamic_axes


def _get_torch_export_args(
    args: tuple[Any, ...],
    kwargs: dict[str, Any] | None,
) -> tuple[tuple[Any, ...], dict[str, Any] | None]:
    """Obtain the arguments for torch.onnx.export from the model and the input arguments."""
    if not kwargs and args and isinstance(args[-1], dict):
        kwargs = args[-1]
        args = args[:-1]
    return args, kwargs


def export_compat(
    model: torch.nn.Module
    | torch.export.ExportedProgram
    | torch.jit.ScriptModule
    | torch.jit.ScriptFunction,
    args: tuple[Any, ...],
    f: str | os.PathLike | None = None,
    *,
    kwargs: dict[str, Any] | None = None,
    export_params: bool = True,
    verbose: bool | None = None,
    input_names: Sequence[str] | None = None,
    output_names: Sequence[str] | None = None,
    opset_version: int | None = None,
    custom_translation_table: dict[Callable, Callable | Sequence[Callable]]
    | None = None,
    dynamic_axes: Mapping[str, Mapping[int, str]]
    | Mapping[str, Sequence[int]]
    | None = None,
    dynamic_shapes: dict[str, Any] | tuple[Any, ...] | list[Any] | None = None,
    keep_initializers_as_inputs: bool = False,
    external_data: bool = True,
    report: bool = False,
    optimize: bool = False,
    verify: bool = False,
    profile: bool = False,
    dump_exported_program: bool = False,
    artifacts_dir: str | os.PathLike = ".",
    fallback: bool = False,
    **_,
) -> _onnx_program.ONNXProgram:
    if opset_version is None:
        opset_version = onnxscript_apis.torchlib_opset_version()

    if isinstance(model, torch.export.ExportedProgram):
        # We know the model is already exported program, so the args, kwargs, and dynamic_shapes
        # are not used
        dynamic_shapes = dynamic_shapes or {}
    else:
        args, kwargs = _get_torch_export_args(args, kwargs)
        if dynamic_shapes is None and dynamic_axes is not None:
            warnings.warn(
                "# 'dynamic_axes' is not recommended when dynamo=True, "
                "and may lead to 'torch._dynamo.exc.UserError: Constraints violated.' "
                "Supply the 'dynamic_shapes' argument instead if export is unsuccessful.",
                UserWarning,
            )
            try:
                dynamic_shapes, args, kwargs = _from_dynamic_axes_to_dynamic_shapes(
                    model,
                    args,
                    kwargs,
                    dynamic_axes=dynamic_axes,
                    input_names=input_names,
                    output_names=set(output_names or ()),
                )
            except Exception as e:
                raise RuntimeError(
                    "# Failed to convert 'dynamic_axes' to 'dynamic_shapes'. "
                    "Please provide 'dynamic_shapes' directly. "
                    "Refer to the documentation for 'torch.export.export' for more information on dynamic shapes."
                ) from e
        elif dynamic_shapes is not None and input_names is not None:
            # NOTE: If dynamic_shapes and input_names are both provided, we need to check
            # if dynamic_shapes is using input_names. If so, we need to internally change it to
            # model inputs to be compatible with torch.export.export
            dynamic_shapes = _rename_dynamic_shapes_with_model_inputs(
                model,
                dynamic_shapes=dynamic_shapes,
                input_names=input_names,
            )

    registry = _registration.ONNXRegistry.from_torchlib()
    if custom_translation_table is not None:
        for torch_op, onnx_ops in custom_translation_table.items():
            # TODO(justinchuby): Support complex inputs with annotations
            if not isinstance(onnx_ops, Sequence):
                onnx_ops = (onnx_ops,)
            for op in reversed(onnx_ops):
                # register_op places the op in the front of all onnx variants,
                # so we reverse the list to maintain the order of the custom ops provided
                registry.register_op(torch_op, op, is_complex=False)
    try:
        onnx_program = _core.export(
            model,
            args,
            kwargs,
            registry=registry,
            dynamic_shapes=dynamic_shapes,
            input_names=input_names,
            output_names=output_names,
            profile=profile,
            report=report,
            verify=verify,
            dump_exported_program=dump_exported_program,
            artifacts_dir=artifacts_dir,
            verbose=verbose,
        )

    except Exception as e:
        if fallback:
            if verbose is not False:
                print(
                    "[torch.onnx] Falling back to legacy torch.onnx.export due "
                    f"to the following error: {e}",
                )
            if f is None:
                raise TypeError("f must be provided when fallback is enabled") from e
            if dynamic_shapes is not None and dynamic_axes is None:
                if input_names is None:
                    raise ValueError(
                        "Failed to convert dynamic_shapes to dynamic_axes. "
                        "Either input_names or dynamic_axes must be provided "
                        "when dynamic is requested in fallback"
                    ) from e
                dynamic_axes = _from_dynamic_shapes_to_dynamic_axes(
                    dynamic_shapes=dynamic_shapes, input_names=input_names, exception=e
                )
            torch.onnx.utils.export(
                model,  # type: ignore[arg-type]
                args,
                f,  # type: ignore[arg-type]
                kwargs=kwargs,
                export_params=export_params,
                input_names=input_names,
                output_names=output_names,
                opset_version=17,  # TODO(justinchuby): Hard coded to 17 for now
                dynamic_axes=dynamic_axes,
                keep_initializers_as_inputs=keep_initializers_as_inputs,
            )
            onnx_program = _onnx_program.ONNXProgram(ir.load(f), None)

            # NOTE: It it's falling back to the legacy exporter, we don't need to
            # optimize the model, so we return it here. Users can still optimize
            # the model using the optimize() if they want.
            return onnx_program
        else:
            raise

    # Converter opset version and optimize
    onnx_program.model = onnxscript_apis.convert_version(
        onnx_program.model, opset_version
    )
    if optimize:
        onnx_program.optimize()

    if f is not None:
        onnx_program.save(
            f,
            include_initializers=export_params,
            keep_initializers_as_inputs=keep_initializers_as_inputs,
            external_data=external_data,
        )

    return onnx_program<|MERGE_RESOLUTION|>--- conflicted
+++ resolved
@@ -10,13 +10,9 @@
 from typing import Any, Callable, Mapping, Sequence, TYPE_CHECKING
 
 import torch
-import torch.utils.pytree.python as pytree
+import torch.utils.pytree as pytree
 from torch.onnx._internal._lazy_import import onnxscript_apis, onnxscript_ir as ir
 from torch.onnx._internal.exporter import _core, _onnx_program, _registration
-<<<<<<< HEAD
-from torch.utils import pytree
-=======
->>>>>>> 6eccd450
 
 
 if TYPE_CHECKING:
@@ -158,11 +154,7 @@
     inputs: list[Any],
     dynamic_shapes: dict[str, Any | None],
 ) -> dict[str, Any | None]:
-<<<<<<< HEAD
     tree_structure = pytree.tree_structure(inputs)
-=======
-    _, tree_structure = pytree.tree_flatten(inputs)
->>>>>>> 6eccd450
     return pytree.tree_unflatten(dynamic_shapes.values(), tree_structure)
 
 
