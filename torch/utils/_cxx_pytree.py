--- conflicted
+++ resolved
@@ -277,29 +277,20 @@
     for the C++ pytree only. End-users should use :func:`register_pytree_node`
     instead.
     """
-<<<<<<< HEAD
-    optree_flatten_func, optree_unflatten_func = _to_optree_func(
-        flatten_func=flatten_fn,
-        unflatten_func=unflatten_fn,
-        flatten_with_keys_func=flatten_with_keys_fn,
-    )
-    optree.register_pytree_node(
-        cls,
-        optree_flatten_func,  # type: ignore[arg-type]
-        optree_unflatten_func,  # type: ignore[arg-type]
-        namespace="torch",
-    )
-=======
     # TODO(XuehaiPan): remove this condition when we make Python pytree out-of-box support
     # PyStructSequence types
     if not optree.is_structseq_class(cls):
+        optree_flatten_func, optree_unflatten_func = _to_optree_func(
+            flatten_func=flatten_fn,
+            unflatten_func=unflatten_fn,
+            flatten_with_keys_func=flatten_with_keys_fn,
+        )
         optree.register_pytree_node(
             cls,
-            flatten_fn,
-            _reverse_args(unflatten_fn),
+            optree_flatten_func,  # type: ignore[arg-type]
+            optree_unflatten_func,  # type: ignore[arg-type]
             namespace="torch",
         )
->>>>>>> c96d909e
 
 
 def _is_pytreespec_instance(obj: Any, /) -> TypeIs[TreeSpec]:
