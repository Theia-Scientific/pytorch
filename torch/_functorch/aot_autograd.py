--- conflicted
+++ resolved
@@ -1161,22 +1161,7 @@
             )
         return compiled_fn
 
-    # Autograd cache stuff
-    remote = should_use_remote_autograd_cache()
-    local = should_use_local_autograd_cache()
     # We only care if the forward will return an OutputCode.
-<<<<<<< HEAD
-    if (local or remote) and isinstance(fw_compiler, SerializableAOTDispatchCompiler):
-        compiled_fn = AOTAutogradCache.load(
-            dispatch_and_compile,
-            mod,
-            fake_flat_args,
-            aot_config,
-            cudagraphs,
-            local,
-            remote,
-        )
-=======
     if isinstance(fw_compiler, SerializableAOTDispatchCompiler):
         local = should_use_local_autograd_cache()
         remote = should_use_remote_autograd_cache()
@@ -1193,7 +1178,6 @@
             )
         else:
             compiled_fn = dispatch_and_compile()
->>>>>>> eebc93d4
     else:
         compiled_fn = dispatch_and_compile()
 
