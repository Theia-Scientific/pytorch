# mypy: allow-untyped-defs
"""
Functions in this module do most of the "work" of AOTAutograd.
An aot_dispatch_* function:
- Takes in the input flat_fn, flat_args, and some metadata
- Runs a set of pre compile wrappers (e.g. argument deduping)
- Runs the actual compiler
- Wraps the returned callable in a set of post compile wrappers
- Returns the wrapped callable and metadata.
"""

import copy
import dataclasses
import itertools
import logging
import operator
import time
import traceback
from collections import defaultdict
from contextlib import nullcontext
from typing import Any, Callable, Dict, List, Optional, Sequence, Tuple

import torch
import torch.utils.dlpack
from torch import Tensor
from torch._dynamo.utils import detect_fake_mode, lazy_format_graph_code
from torch._guards import CompileContext, TracingContext
from torch._logging import getArtifactLogger, trace_structured
from torch._subclasses import FakeTensor
from torch._subclasses.meta_utils import is_sparse_any
from torch.fx.experimental._backward_state import BackwardState
from torch.fx.experimental.proxy_tensor import is_sym_node
from torch.fx.experimental.symbolic_shapes import fx_placeholder_vals
from torch.fx.graph_module import GraphModule
from torch.fx.passes._tensorify_python_scalars import tensorify_python_scalars
from torch.multiprocessing.reductions import StorageWeakRef
from torchgen.utils import dataclass_repr

from .. import config
from .autograd_cache import (
    AOTAutogradCache,
    AOTAutogradCacheEntry,
    autograd_cache_enabled,
    CompiledBackward,
    CompiledForward,
    should_use_remote_autograd_cache,
)
from .dispatch_and_compile_graph import (
    aot_dispatch_autograd_graph,
    aot_dispatch_base_graph,
)
from .logging_utils import track_graph_compiling
from .runtime_wrappers import (
    AOTDedupeWrapper,
    AOTDispatchAutograd,
    AOTDispatchSubclassWrapper,
    AOTSyntheticBaseWrapper,
    AutogradLazyBackwardCompileInfo,
    CompilerWrapper,
    DebugAssertWrapper,
    EffectTokensWrapper,
    FakifiedOutWrapper,
    FunctionalizedRngRuntimeWrapper,
    make_runtime_safe,
    post_compile,
    pre_compile,
    RuntimeWrapper,
)
from .schemas import AOTConfig, MutationType, ViewAndMutationMeta
from .subclass_utils import compute_inner_mutated_inp_indices_from_subclass_meta
from .utils import _get_symint_hints, make_boxed_func, strict_zip, unlift_tokens


zip = strict_zip

log = logging.getLogger(__name__)
aot_joint_log = getArtifactLogger(__name__, "aot_joint_graph")
aot_graphs_log = getArtifactLogger(__name__, "aot_graphs")

aten = torch.ops.aten

# Returns a Callable and a ViewAndMutationMeta.
# Currently, only export needs the ViewAndMutationMeta after this function.
DispatchReturn = Tuple[Callable, ViewAndMutationMeta]


def _create_wrappers_for_dispatch(needs_autograd: bool) -> List[CompilerWrapper]:
    """
    Wrappers that run on every dispatch function
    """
    return [AOTDedupeWrapper(), AOTSyntheticBaseWrapper(trace_joint=needs_autograd)]


# Export's dispatching logic is unique in a few ways: it only needs the "graph"
# bits of aot_autograd, and doesn't need to do any specific wrapping.
def aot_dispatch_export(
    flat_fn: Callable,
    flat_args: List[Any],
    aot_config: AOTConfig,
    *,
    fw_metadata: ViewAndMutationMeta,
    needs_autograd: bool,
) -> DispatchReturn:
    wrappers = _create_wrappers_for_dispatch(needs_autograd)
    flat_fn, flat_args, fw_metadata = pre_compile(
        wrappers,
        flat_fn,
        flat_args,
        aot_config,
        fw_metadata=fw_metadata,
    )
    if needs_autograd and not aot_config.pre_dispatch:
        graph, _, _ = aot_dispatch_autograd_graph(
            flat_fn, flat_args, aot_config, fw_metadata=fw_metadata
        )
    else:
        graph, _, _ = aot_dispatch_base_graph(
            flat_fn, flat_args, aot_config, fw_metadata=fw_metadata
        )

    # NB: the wrappers that run in pre_compile for export are
    # either a no-op, because they're not needed, or will raise a runtime error,
    # since they don't support export.
    # We still run these wrappers to make sure that they're not needed pre compile,
    # but we technically don't need to run them post compile at all here.
    compiled_fn, fw_metadata = post_compile(
        wrappers, graph, aot_config, runtime_metadata=fw_metadata
    )

    # Therefore, since no wrapperes run, we don't get back a callable - we get back the raw fx graph
    # (either a joint or an inference-only graph)
    assert isinstance(compiled_fn, torch.fx.GraphModule)
    return compiled_fn, fw_metadata


def aot_dispatch_base(
    flat_fn,
    flat_args: List[Any],
    aot_config: AOTConfig,
    *,
    fw_metadata: ViewAndMutationMeta,
) -> DispatchReturn:
    """
    Handles functions that don't need autograd. Runs wrappers and compiles with fw_compiler.
    """
    wrappers = _create_wrappers_for_dispatch(needs_autograd=False)
    flat_fn, flat_args, fw_metadata = pre_compile(
        wrappers, flat_fn, flat_args, aot_config, fw_metadata=fw_metadata
    )

    fw_module, updated_flat_args, maybe_subclass_meta = aot_dispatch_base_graph(  # type: ignore[misc]
        flat_fn, flat_args, aot_config, fw_metadata=fw_metadata
    )
    # Save the forward_graph_str right after aot_dispatch_base_graph,
    # to save in the cache
    aot_forward_graph_str = None
    if autograd_cache_enabled():
        aot_forward_graph_str = fw_module.print_readable(
            print_output=False, include_stride=True, include_device=True
        )

    fakified_out_wrapper = FakifiedOutWrapper()
    (
        fw_module,
        updated_flat_args,
        fw_metadata,
    ) = fakified_out_wrapper.pre_compile(
        fw_module, updated_flat_args, aot_config, fw_metadata=fw_metadata
    )
    functionalized_rng_wrapper = FunctionalizedRngRuntimeWrapper()
    (
        fw_module,
        updated_flat_args,
        fw_metadata,
    ) = functionalized_rng_wrapper.pre_compile(
        fw_module, updated_flat_args, aot_config, fw_metadata=fw_metadata
    )

    disable_amp = torch._C._is_any_autocast_enabled()
    context = torch._C._DisableAutocast if disable_amp else nullcontext

    with context(), track_graph_compiling(aot_config, "inference"):
        compiler = (
            aot_config.inference_compiler
            if aot_config.inference_compiler is not None
            else aot_config.fw_compiler
        )

        if tracing_context := torch._guards.TracingContext.try_get():
            tracing_context.fw_metadata = (
                fw_metadata
                if maybe_subclass_meta is None
                else maybe_subclass_meta.fw_metadata
            )

        with TracingContext.report_output_strides() as fwd_output_strides:
            fake_mode = detect_fake_mode()
            if fake_mode is not None:
                assert isinstance(fw_module, GraphModule)
                tensorify_python_scalars(fw_module, fake_mode.shape_env, fake_mode)
            compiled_fw = compiler(fw_module, updated_flat_args)

        if fakified_out_wrapper.needs_post_compile:
            fakified_out_wrapper.set_fwd_output_strides(fwd_output_strides)

    make_runtime_safe(fw_metadata, maybe_subclass_meta)

    # However, RuntimeWrapper does not expect the rng offsets in the
    # output. So, we have to create another wrapper and take out the offset. As
    # a result, we have to account for not boxed_call compilers as well.
    if not hasattr(compiled_fw, "_boxed_call"):
        compiled_fw = make_boxed_func(compiled_fw)

    # Create a wrapper to set up the rng functionalize and fakified out bits
    compiled_fw = functionalized_rng_wrapper.post_compile(
        compiled_fw, aot_config, runtime_metadata=fw_metadata
    )
    cache_info = aot_config.cache_info
    if autograd_cache_enabled() and cache_info:
        if fw_key := getattr(compiled_fw, "_fx_graph_cache_key", None):
            time_taken_ns = time.time_ns() - cache_info.start_time_ns
            entry = AOTAutogradCacheEntry(
                compiled_fw=CompiledForward(fw_key),
                compiled_bw=None,
                aot_joint_graph_str=None,
                aot_forward_graph_str=aot_forward_graph_str,
                aot_backward_graph_str=None,
                runtime_metadata=fw_metadata,
                dispatch_wrappers=wrappers,
                maybe_subclass_meta=maybe_subclass_meta,
                num_fw_outs_saved_for_bw=None,
                indices_of_inps_to_detach=[],
                forward_time_taken_ns=time_taken_ns,
                backward_time_taken_ns=0,
            )
            AOTAutogradCache.save(
                cache_info.cache_key, entry, remote=should_use_remote_autograd_cache()
            )

    compiled_fw = fakified_out_wrapper.post_compile(
        compiled_fw,
        aot_config,
        runtime_metadata=fw_metadata,
    )

    compiled_fw = EffectTokensWrapper().post_compile(
        compiled_fw,
        aot_config,
        runtime_metadata=fw_metadata,
    )

    # Why do we need to pass in num_fw_outs_saved_for_bw?
    # See Note: [Partitioner handling for Subclasses, Part 2]
    compiled_fw = AOTDispatchSubclassWrapper(
        trace_joint=False,
        # TODO: once we use pre_compile this will be flat_fn at the top of this function
        fw_only=None,
        maybe_subclass_meta=maybe_subclass_meta,
        num_fw_outs_saved_for_bw=None,
    ).post_compile(
        compiled_fw,
        aot_config,  # not used
        runtime_metadata=fw_metadata,
    )

    if not hasattr(compiled_fw, "_boxed_call"):
        compiled_fw = make_boxed_func(compiled_fw)

    compiled_fn = RuntimeWrapper(
        indices_of_inps_to_detach=[],
        trace_joint=False,
        disable_amp=disable_amp,
    ).post_compile(
        compiled_fw,
        aot_config,
        runtime_metadata=fw_metadata,
    )

    compiled_fn = post_compile(
        wrappers, compiled_fn, aot_config, runtime_metadata=fw_metadata
    )
    return compiled_fn


def collect_fw_donated_buffer_idxs(
    fw_ins: List[Optional[FakeTensor]],
    user_fw_outs: List[Optional[FakeTensor]],
    bw_outs: List[Optional[FakeTensor]],
    saved_tensors: List[FakeTensor],
) -> List[int]:
    """
    Checks if the saved tensors are donated buffers, which means a saved tensor is not
    an alias of any tensors in fw_ins, user_fw_outs, and bw_outs.
    """

    storage_refs = set()
    for t in itertools.chain(fw_ins, user_fw_outs, bw_outs):
        # Only access storage if a tensor has storage (not sparse)
        if t is not None and isinstance(t, FakeTensor) and not is_sparse_any(t):
            storage_refs.add(StorageWeakRef(t.untyped_storage()))

    num_saved_tensor = len(saved_tensors)
    donated_buffer_idxs = []
    for i in range(num_saved_tensor):
        t = saved_tensors[i]
        if (
            t is not None
            and not is_sparse_any(t)
            and StorageWeakRef(t.untyped_storage()) not in storage_refs
        ):
            donated_buffer_idxs.append(i)

    return donated_buffer_idxs


def collect_bw_donated_buffer_idxs(
    fw_module: torch.fx.GraphModule,
    bw_module: torch.fx.GraphModule,
    fw_metadata: ViewAndMutationMeta,
) -> List[int]:
    """
    Collects backward donated buffer indexes from fw_module and bw_module.
    """

    fw_ins = fw_module.graph.find_nodes(op="placeholder")
    bw_outs = next(reversed(bw_module.graph.find_nodes(op="output"))).args[0]
    fw_outs = next(reversed(fw_module.graph.find_nodes(op="output"))).args[0]

    fw_ins = [
        n.meta["val"] if (hasattr(n, "meta") and "val" in n.meta) else None
        for n in fw_ins
    ]
    fw_outs = [
        n.meta["val"] if (hasattr(n, "meta") and "val" in n.meta) else None
        for n in fw_outs
    ]
    bw_outs = [
        n.meta["val"] if (hasattr(n, "meta") and "val" in n.meta) else None
        for n in bw_outs
    ]

    user_fw_outs = fw_outs[: fw_metadata.num_forward]
    saved_tensors = fw_outs[fw_metadata.tensors_saved_for_backwards_slice]

    fw_donated_buffer = collect_fw_donated_buffer_idxs(
        fw_ins,
        user_fw_outs,
        bw_outs,
        saved_tensors,
    )

    assert fw_metadata.num_symints_saved_for_bw is not None
    return [fw_metadata.num_symints_saved_for_bw + i for i in fw_donated_buffer]


@dataclasses.dataclass
class InvokeSubgraphHopGraphs:
    """
    A data structure to hold all the information needed to partition the
    `joint_hop_gm` and joint graph and the restitch the `new_fw_hop_gm` and
    `new_bw_hop_gm` into the bigger `joint_gm`.
    """

    # To avoid re-partitioning subgraphs
    partitioning_done: bool = False
    old_num_fw_outputs: Optional[int] = None
    old_num_fw_inputs: Optional[int] = None

    new_fw_hop_gm: Optional[torch.fx.GraphModule] = None
    new_bw_hop_gm: Optional[torch.fx.GraphModule] = None
<<<<<<< HEAD
    # This includes (*fw_outs, *saved_tensors, *num_sym_nodes)
=======
>>>>>>> cd8d852a
    new_num_sym_nodes: Optional[int] = None
    new_num_saved_nodes: Optional[int] = None


def run_joint_graph_passes_on_hops(
    joint_gm: torch.fx.GraphModule,
    joint_inputs: Any,
    aot_config: AOTConfig,
) -> torch.fx.GraphModule:
    """
    This pass runs the joint graph passes on the HOP graph. In torch.compile, we
    typically have many passes which work on the joint graph and then end with a
    partitioner.


    The partitioner part is quite mechanical to handle. HOP have their own
    forward and backward graph. The process can be broken into following steps

    1) Get a `joint_hop_gm` from the `fw_hop_gm` and `bw_hop_gm`
    2) Run joint graph passes on the `joint_hop_gm` to get `new_fw_hop_gm` and `new_bw_hop_gm`
    3) Stitch the `new_fw_hop_gm` and `new_bw_hop_gm` back into the `joint_gm`.

    The terminology used in the code is
    `joint_graph/joint_gm` : Refers to the main graph. This may contain many HOPs which have their own `hop_graph`
    `fw_hop_graph/fw_hop_gm` : Refers to the forward graph associated with a HOP.
    `bw_hop_graph/bw_hop_gm` : Refers to the backward graph associated with a HOP.
    `joint_hop_graph/joint_hop_gm` : Refers to the subgraph associated with the HOP like invoke_subgraph.
    `new_fw_hop_graph/new_fw_hop_gm` : Refers to the forward graph after partitioning is applied to `joint_hop_gm`.
    `new_bw_hop_graph/new_bw_hop_gm` : Refers to the backward graph after partitioning is applied to `joint_hop_gm`.

    NB: This pass works for invoke_subgraph today because we took extra care in
    the Autograd.Dispatch key of invoke_subgraph to vastly simplify Step 1.
    """
    from torch._higher_order_ops import invoke_subgraph

    def num_outputs(mod):
        return len(mod.graph.find_nodes(op="output")[0].args[0])

    def num_inputs(mod):
        return len(mod.graph.find_nodes(op="placeholder"))

    def prepare_for_partitioner(mod, num_primals, num_fw_outputs):
        # min-cut partitioner requires the placeholders to have primals and
        # tangents string in the node.name. The signature of the joint graph is
        # (*primals, *tangents)

        # We also have to update the output signature which is right now
        # (*grads, *fw_outs) and we have to change to (*fw_outs, *grads) for the
        # partitioner to work.
        new_graph = torch.fx.Graph()
        env = {}

        primals_counter = itertools.count(0)
        tangents_counter = itertools.count(0)

        for idx, node in enumerate(mod.graph.nodes):
            if node.op == "placeholder":
                if idx < num_primals:
                    env[node] = new_graph.placeholder(
                        f"primals_{next(primals_counter)}"
                    )
                else:
                    env[node] = new_graph.placeholder(
                        f"tangents_{next(tangents_counter)}"
                    )
                env[node].meta = copy.copy(node.meta)
            elif node.op == "output":
                old_outputs = node.args[0]
                new_outputs = (
                    *old_outputs[-num_fw_outputs:],
                    *old_outputs[:-num_fw_outputs],
                )
                new_outputs = [env[n] if n else None for n in new_outputs]
                new_graph.output(tuple(new_outputs))
            else:
                env[node] = new_graph.node_copy(node, lambda n: env[n])
                env[node].meta = copy.copy(node.meta)

        new_graph.lint()

        out = torch.fx.GraphModule(joint_gm, new_graph)
        return out

    new_hop_graphs: Dict[str, InvokeSubgraphHopGraphs] = defaultdict(
        lambda: InvokeSubgraphHopGraphs()
    )

    # Step 1 - Get a `joint_hop_gm` from the `fw_hop_gm` and `bw_hop_gm` This is
    # easy to do for `invoke_subgraph` HOP. During the Autograd dispatch key
    # tracing, we have put the joint_hop_graph in the backward hop graph itself.
    # So to recover the joint_hop_gm, we just have to look at the backward
    # HOP graphs.
    # So we will merge step 1 and step 2 in this next section

    for node in joint_gm.graph.nodes:
        if (
            node.op == "call_function"
            and node.target is invoke_subgraph
            and isinstance(node.args[1], str)
        ):
            identifier = (
                node.args[1].replace("___forward", "").replace("___backward", "")
            )

            # If partitioning already done for this identifier, skip.
            if new_hop_graphs[identifier].partitioning_done:
                continue

            hop_gm = getattr(joint_gm, node.args[0].target)
            assert isinstance(hop_gm, torch.fx.GraphModule)

            if node.args[1].startswith("___forward"):
                # Collect some information from the forward hop graph
                new_hop_graphs[identifier].old_num_fw_inputs = num_inputs(hop_gm)
                new_hop_graphs[identifier].old_num_fw_outputs = num_outputs(hop_gm)
            elif node.args[1].startswith("___backward"):
                num_fw_inputs = new_hop_graphs[identifier].old_num_fw_inputs
                assert num_fw_inputs is not None
                num_fw_outputs = new_hop_graphs[identifier].old_num_fw_outputs
                assert num_fw_outputs is not None

                # Step 1) - Get the `joint_hop_gm`. As mentioned earlier, the
                # backward graph is the joint graph.
                joint_hop_gm = hop_gm

                # Prepare the graph for the partitioner
                joint_hop_gm = prepare_for_partitioner(
                    joint_hop_gm, num_fw_inputs, num_fw_outputs
                )

                # Step 2) and 3) - Run joint graph passes and partitioner
                new_fw_hop_gm, new_bw_hop_gm, signature = aot_config.partition_fn(
                    joint_hop_gm, [], num_fwd_outputs=num_fw_outputs
                )

                # Save the new forward and backward graph modules
                new_hop_graphs[identifier].new_fw_hop_gm = new_fw_hop_gm
                new_hop_graphs[identifier].new_bw_hop_gm = new_bw_hop_gm
<<<<<<< HEAD
                new_hop_graphs[identifier].new_num_sym_nodes = signature.num_sym_nodes
                new_hop_graphs[
                    identifier
                ].new_num_saved_nodes = signature.num_saved_nodes
=======
                new_hop_graphs[identifier].new_num_fw_outputs = num_outputs(
                    new_fw_hop_gm
                )

                # Save the number of symints and saved tensors
                new_fw_out_nodes = new_fw_hop_gm.graph.find_nodes(op="output")[0].args[
                    0
                ]
                extra_outputs = new_fw_out_nodes[num_fw_outputs:]
                symint_outputs = [n for n in extra_outputs if is_sym_node(n)]

                new_hop_graphs[identifier].new_num_sym_nodes = len(symint_outputs)
                new_hop_graphs[identifier].new_num_saved_nodes = len(
                    extra_outputs
                ) - len(symint_outputs)

>>>>>>> cd8d852a
                new_hop_graphs[identifier].partitioning_done = True

    if not new_hop_graphs:
        return joint_gm

    # Step 3) Restitch the new fw and bw graphs back into the main graph.
    #
    # This is a very mechanical process. There are a quite of pieces that we
    # need to connect together to make it work. Lets try to understand the
    # problem statement first.
    #
    # For the forward graph, the signature of the old_fw_hop_gm is
    #   inputs - (*primals)
    #   outputs - (*fw_outs)
    # Now the signature of the new_fw_hop_gm is
    #   inputs - (*primals)     -- This is same
    #   outputs - (*fw_outs, *saved_tensors)    - This is different
    # At a high level, this is an easy transformation, in the new graph we just
    # have to replace the old_fw_hop_gm with the new_fw_hop_gm. Everything else
    # falls into place, because the input signature (i.e. args) is same. And
    # even though output signature is different, fw_outs are still at the same
    # indexes as before. So the forward of the `joint_gm` works nicely.
    #
    # Now, lets look at the backward hop graph. Old signature
    #   inputs - (*primals, *tangents)
    #   outputs - (*grad_outs, *fw_outs)
    # New signature
    #   inputs - (*saved_tensors, *tangents) -- Different
    #   outputs - (*grad_outs)  -- Different
    # Here both input and output signature change. The output signature handling
    # is quite easy because the grads_out are sitting at the right place, so we
    # dont have to do anything.
    #
    # For the input signature, we have to collect the saved tensors from the
    # corresponding forward graph output. We collect all saved_tensors when we
    # see the forward graph, and save it into a map and then later use it during
    # the backward.

    env = {}  # type: ignore[var-annotated]
    new_graph = torch.fx.Graph()

    already_added_new_hop_mods = set()

    # The stack of fw_nodes for invoke_subgraph HOP. There is an implicit
    # assumption about the graph structure, i.e., if we have hop1, hop2, hop3,
    # ... in the forward part of the joint graph, we will have .., hop3, hop2,
    # hop1 order for the backward. This structure allows us to just use a stack
    # to collect all the information that we need to pass from the forward hop
    # node to the corresponding backward node.
    old_fw_hop_nodes_stack = []
    # Collect the saved tensor nodes that we need to pass as inputs to the
    # backward hop.
    fw_node_to_saved_tensors_map = {}

    def add_new_hop_gm(new_subgraph_mod, name):
        new_subgraph_attr_name = f"{name}_post_graph"
        if new_subgraph_attr_name in already_added_new_hop_mods:
            return new_subgraph_attr_name

        joint_gm.register_module(new_subgraph_attr_name, new_subgraph_mod)
        already_added_new_hop_mods.add(new_subgraph_attr_name)
        return new_subgraph_attr_name

    def propagate_meta_info(new_hop_gm, new_call_function_node, old_call_function_node):
        # Copy all the fields from the old call_function node. And then override
        # the `val` meta field with the outputs of new_hop_gm.
        new_call_function_node.meta = copy.copy(old_call_function_node.meta)

        output = new_hop_gm.graph.find_nodes(op="output")[0]
        out_example_vals = [n.meta["val"] if n else None for n in output.args[0]]
        new_call_function_node.meta["val"] = tuple(out_example_vals)

    for node in joint_gm.graph.nodes:
        if (
            node.op == "call_function"
            and node.target is invoke_subgraph
            and isinstance(node.args[1], str)
        ):
            identifier = (
                node.args[1].replace("___forward", "").replace("___backward", "")
            )
            if node.args[1].startswith("___forward"):
                # Insert the new_fw_hop_gm. This is straightforward. Get the
                # new_fw_hop_gm, insert the hop_gm as a get_attr node, and then
                # add a call_function node. Additionally, also use getitem
                # call_functions to collect the saved_tensor nodes

                new_fw_hop_gm = new_hop_graphs[identifier].new_fw_hop_gm
                assert new_fw_hop_gm is not None
                new_fw_mod_attr_name = add_new_hop_gm(new_fw_hop_gm, node.args[1])
                new_fw_mod_attr = new_graph.get_attr(new_fw_mod_attr_name)

                old_operands = node.args[2]
                new_operands = [env[n] for n in old_operands]
                env[node] = new_graph.call_function(
                    the_function=invoke_subgraph,
                    args=(
                        new_fw_mod_attr,
                        new_fw_mod_attr_name,
                        tuple(new_operands),
                    ),
                )
                propagate_meta_info(new_fw_hop_gm, env[node], node)

                old_num_fw_outputs = new_hop_graphs[identifier].old_num_fw_outputs
                new_num_sym_nodes = new_hop_graphs[identifier].new_num_sym_nodes
                new_num_saved_nodes = new_hop_graphs[identifier].new_num_saved_nodes
                assert old_num_fw_outputs is not None
                assert new_num_sym_nodes is not None
                assert new_num_saved_nodes is not None

                extra_fw_outputs = []
                # new_hop_fw_gm output signature is (*fw_outs, *saved_tensors)
                # old_num_fw_outputs = len(fw_outs)
                # new_num_fw_outputs = len(*fw_outs, *saved_tensors, *sym_nodes)
                total_outputs = (
                    old_num_fw_outputs + new_num_saved_nodes + new_num_sym_nodes
                )
                for fw_out_idx in range(old_num_fw_outputs, total_outputs):
                    saved_tensor_node = new_graph.call_function(
                        the_function=operator.getitem, args=(env[node], fw_out_idx)
                    )
                    saved_tensor_node.meta = copy.copy(env[node].meta)
                    saved_tensor_node.meta["val"] = env[node].meta["val"][fw_out_idx]
                    extra_fw_outputs.append(saved_tensor_node)

                # Save the saved_tensors info for the fw_node. This will be used
                # to form the inputs for the backward hop.
                old_fw_hop_nodes_stack.append(node)
                fw_node_to_saved_tensors_map[node] = (identifier, extra_fw_outputs)
            elif node.args[1].startswith("___backward"):
                # Get the saved_tensors from the forward graph and find the new
                # tangents, and replace the old bw hop with the new bw hop.
                new_bw_hop_gm = new_hop_graphs[identifier].new_bw_hop_gm
                assert new_bw_hop_gm is not None
                new_bw_mod_attr_name = add_new_hop_gm(new_bw_hop_gm, node.args[1])
                new_bw_mod_attr = new_graph.get_attr(new_bw_mod_attr_name)

                # Prepare the operands for the bwd graph
                # Old bw graph signature : (*primals, *tangents)
                # New signature will be : (*sym_nodes, *saved_tensors, *tangents)
                # We have already collected the saved_tensors in the forward hop processing.

                assert len(old_fw_hop_nodes_stack)
                fw_hop_node = old_fw_hop_nodes_stack.pop()
                (
                    fw_hop_node_identifier,
                    extra_fw_outputs,
                ) = fw_node_to_saved_tensors_map[fw_hop_node]

                # extra_fw_outputs are in the order (*saved_nodes, *sym_nodes).
                # Partitioner has this quirk where the backward wants sym_nodes
                # first. So extract the sym and saved nodes.
                num_sym_nodes = new_hop_graphs[fw_hop_node_identifier].new_num_sym_nodes
                num_saved_nodes = new_hop_graphs[
                    fw_hop_node_identifier
                ].new_num_saved_nodes
                assert num_sym_nodes is not None
                assert num_saved_nodes is not None
                saved_tensor_nodes = extra_fw_outputs[:num_saved_nodes]
                sym_nodes = extra_fw_outputs[num_saved_nodes:]

                assert fw_hop_node_identifier == identifier

                num_primals = new_hop_graphs[identifier].old_num_fw_inputs
                assert num_primals is not None
                old_tangents = node.args[2][num_primals:]
                new_tangents = [env[n] for n in old_tangents]
                new_operands = sym_nodes + saved_tensor_nodes + new_tangents

                env[node] = new_graph.call_function(
                    the_function=invoke_subgraph,
                    args=(
                        new_bw_mod_attr,
                        new_bw_mod_attr_name,
                        tuple(new_operands),
                    ),
                )
                propagate_meta_info(new_bw_hop_gm, env[node], node)
        else:
            env[node] = new_graph.node_copy(node, lambda x: env[x])
            env[node].meta = copy.copy(node.meta)

    new_graph.eliminate_dead_code()
    new_graph.lint()
    new_joint_gm = torch.fx.GraphModule(joint_gm, new_graph)

    if aot_config.enable_log:
        aot_joint_log.info(
            "%s",
            lazy_format_graph_code(
                "Joint graph",
                new_joint_gm,
                aot_config.aot_id,
                include_stride=True,
                include_device=True,
                colored=True,
            ),
        )
        joint_graph_str = new_joint_gm.print_readable(
            print_output=False, include_stride=True, include_device=True
        )
        trace_structured(
            "aot_joint_graph",
            payload_fn=lambda: joint_graph_str,
        )

    return new_joint_gm


def aot_dispatch_autograd(
    flat_fn,
    flat_args: List[Any],
    aot_config: AOTConfig,
    *,
    fw_metadata: ViewAndMutationMeta,
) -> DispatchReturn:
    """
    Autograd logic. Generates a joint graph, partitions it, manipulates the input with various wrappers,
    and returns a wrapped torch.autograd.Function with a forward and backward.
    """
    wrappers = _create_wrappers_for_dispatch(needs_autograd=True)
    flat_fn, flat_args, fw_metadata = pre_compile(
        wrappers,
        flat_fn,
        flat_args,
        aot_config,
        fw_metadata=fw_metadata,
    )

    fw_metadata.deterministic = torch.are_deterministic_algorithms_enabled()
    fx_g, joint_inputs, maybe_subclass_meta = aot_dispatch_autograd_graph(
        flat_fn, flat_args, aot_config, fw_metadata=fw_metadata
    )

    # Copied from aot_dispatch_autograd_graph.
    disable_amp = torch._C._is_any_autocast_enabled()
    joint_graph_str = None
    if aot_config.enable_log:
        aot_joint_log.info(
            "%s",
            lazy_format_graph_code(
                "Joint graph",
                fx_g,
                aot_config.aot_id,
                include_stride=True,
                include_device=True,
                colored=True,
            ),
        )
        joint_graph_str = fx_g.print_readable(
            print_output=False, include_stride=True, include_device=True
        )
        trace_structured(
            "aot_joint_graph",
            payload_fn=lambda: joint_graph_str,
        )

    with torch.no_grad():
        inner_meta = (
            fw_metadata
            if maybe_subclass_meta is None
            else maybe_subclass_meta.fw_metadata
        )
        with track_graph_compiling(aot_config, "joint"):
            # See Note: [Partitioner handling for Subclasses, Part 1]
            # See Note: [Recomputing subclass mutation handling]
            mutated_inp_runtime_indices = (
                compute_inner_mutated_inp_indices_from_subclass_meta(
                    fw_metadata, inner_meta
                )
            )
            num_tokens = len(fw_metadata.tokens)
            num_mutated_inp_runtime_indices = len(mutated_inp_runtime_indices)
            num_inner_fwd_outputs = (
                num_mutated_inp_runtime_indices
                + inner_meta.num_outputs
                + inner_meta.num_intermediate_bases
                + inner_meta.num_outputs_rng_offset
                + num_tokens  # See Note [Side-Effectful Tokens in AOTAutograd]
            )
            fake_mode = detect_fake_mode()
            fx_g = run_joint_graph_passes_on_hops(fx_g, joint_inputs, aot_config)

            if fake_mode is not None:
                tensorify_python_scalars(fx_g, fake_mode.shape_env, fake_mode)
            fw_module, bw_module, _ = aot_config.partition_fn(
                fx_g, joint_inputs, num_fwd_outputs=num_inner_fwd_outputs
            )

            # See Note [Side-Effectful Tokens in AOTAutograd]
            if config.unlift_effect_tokens and (
                num_tokens > 0 or fw_metadata.num_backward_tokens > 0
            ):
                unlift_tokens(fw_module, fw_metadata, aot_config, bw_module)

                num_inner_fwd_outputs -= num_tokens
                joint_inputs = (
                    joint_inputs[0][num_tokens:],
                    joint_inputs[1],
                )

            fw_outs = next(iter(fw_module.graph.find_nodes(op="output"))).args[0]
            # we only need to bookkeep the symints that are saved for bw, not any symints
            # the user forward might have returned in its own output
            fw_outs_saved_for_bw = fw_outs[num_inner_fwd_outputs:]
            num_fw_outs_saved_for_bw = len(fw_outs_saved_for_bw)
            symint_outs_saved_for_bw = [
                n for n in fw_outs_saved_for_bw if is_sym_node(n)
            ]
            fw_metadata.num_symints_saved_for_bw = len(symint_outs_saved_for_bw)
            inner_meta.num_symints_saved_for_bw = len(symint_outs_saved_for_bw)
            num_symints_saved_for_bw = len(symint_outs_saved_for_bw)

            if torch._functorch.config.donated_buffer:
                fw_metadata.bw_donated_idxs = collect_bw_donated_buffer_idxs(
                    fw_module,
                    bw_module,
                    inner_meta,
                )
                inner_meta.bw_donated_idxs = fw_metadata.bw_donated_idxs

        if aot_config.enable_log:
            aot_graphs_log.info(
                "aot_config id: %s, fw_metadata=%s, inner_meta=%s",
                str(aot_config.aot_id),
                str(fw_metadata),
                str(inner_meta),
            )

        # Note [Detaching inputs that never need gradients]
        # See https://github.com/pytorch/pytorch/issues/97745
        # Suppose we have a function like this that we want to compile:
        #
        # def f(x, y):
        #     return torch.mul(x, y.detach())
        #
        # What gradients should we compute for x and y?
        # By default, AOTAutograd will compute a gradient for **every** input that requires gradients,
        # and so we'll compute:
        #    x_grad_input = y
        #    y_grad_input = None
        # Does this preserve the semantics of eager mode?
        # Unfortunately, no.
        # Doing the above will cause autograd to **continue** to backprop the autograd tape
        # that was generated from constructing y.
        #
        # This is **different** from what would have happened in eager mode.
        # In eager mode, if we backprop through the output of this function, autograd will only traverse
        # the bit of the autograd tape corresponding to "x".
        # In particular, if a user had previously backpropped through y's autograd tape,
        # And then they try to backprop through the output of the above function,
        # then we'll hit the dreaded "Trying to backward through the graph a second time" error.
        #
        # You might think: If autograd sees that a gradient is None, shouldn't it stop early,
        # instead of continuing the backprop through the ancestors of that node in the graph?
        #
        # Autograd has two passes:
        # (1) a first pass that traverses the autograd graph and figures out which nodes need to be executed
        # (2) a second pass that actually goes ahead and executes each node when it becomes ready,
        #     propagating gradients
        # By the time we're executing a node and we see that it produces a None, the set of nodes to execute
        # is already locked-in.
        #
        # The fix: instead, we can recognize statically that the graph we're compiling will never contribute
        # gradients to y, and prevent autograd from trying to traverse y's autograd tape at all.
        # We can do this by manually detach'ing y before sending it through the `CompiledFunction`.
        #
        # Note that this solution is not bulletproof.
        # It's possible to construct a case where eager may or may not have have tried to autograd through y,
        # depending on the actual grad_outputs that were passed in during the backward.
        # There is no easy fix for this: the simplest fix would be to run with `retain_graph=True`,
        # allowing autograd to re-use the graph.
        #
        # An example of this case is:
        # def f(x):
        #     return x.detach() * 2, x * 3
        # If we were to only backprop through outs[0], in eager, we would stop
        # If we backward only on the first output, we shouldn't send a grad through x.
        # But the custom autograd function doesn't know that: it will materialize zero grads for x * 3
        # and we will end up with a zero grad at x.
        # If we later backprop through the second output, this will also require backprop'ing through x.
        # Meaning we'll need to use `retain_graph=True` to be able to backprop through x the second time.
        _indices_of_inps_to_detach: List[int] = []

        # reversed() since we expect output at end of graph
        bw_output = next(reversed(bw_module.graph.find_nodes(op="output")))
        bw_outs: Sequence[torch.fx.Node] = bw_output.args[0]  # type: ignore[assignment]

        # TODO: we should apply the below "detach inputs if their gradients are statically known to be None"
        # optimization even if we have subclass inputs/outputs (we do not handle this today).
        # Computing which our our inputs get None gradients is a bit more complicated,
        # if any of our inputs are subclasses. Why?
        # (a) we need to make sure that we call .detach() on the input subclasses, since autograd sees subclasses.
        # (b) The grad_outputs that we AOT computed in our backward graph are the desugared tensor tensors,
        #     so we need to figure out which subclass fw inputs they map to.
        if maybe_subclass_meta is None:
            num_backward_tokens: int = inner_meta.num_backward_tokens
            assert (
                len(bw_outs)
                == len(fw_metadata.input_info)
                + inner_meta.num_outputs_rng_offset
                + num_backward_tokens
            )
            bw_outs_no_rng_no_tokens = bw_outs
            if (inner_meta.num_outputs_rng_offset + num_backward_tokens) > 0:
                bw_outs_no_rng_no_tokens = bw_outs[
                    : -(inner_meta.num_outputs_rng_offset + num_backward_tokens)
                ]
            assert len(bw_outs_no_rng_no_tokens) == len(fw_metadata.input_info)

            for i, (bw_out) in enumerate(bw_outs_no_rng_no_tokens):
                # If our input experiences a metadata mutation inside the graph (e.g. set_()),
                # we *must* not detach, otherwise it will be the detach'd input that gets the metadata mutation
                metadata_mutation_in_graph = (
                    fw_metadata.input_info[i].mutation_type
                    == MutationType.MUTATED_IN_GRAPH
                    and fw_metadata.input_info[i].mutates_storage_metadata
                )
                is_non_leaf = (
                    fw_metadata.input_info[i].requires_grad
                    and not fw_metadata.input_info[i].is_leaf
                )
                if bw_out is None and not metadata_mutation_in_graph and is_non_leaf:
                    _indices_of_inps_to_detach.append(i)

        fw_module_str = None
        bw_module_str = None
        if aot_config.enable_log:
            aot_graphs_log.info(
                "%s",
                lazy_format_graph_code(
                    "Forward graph",
                    fw_module,
                    aot_config.aot_id,
                    include_stride=True,
                    include_device=True,
                    colored=True,
                ),
            )
            aot_graphs_log.info(
                "%s",
                lazy_format_graph_code(
                    "Backward graph",
                    bw_module,
                    aot_config.aot_id,
                    include_stride=True,
                    include_device=True,
                    colored=True,
                ),
            )
            fw_module_str = fw_module.print_readable(
                print_output=False, include_stride=True, include_device=True
            )
            bw_module_str = bw_module.print_readable(
                print_output=False, include_stride=True, include_device=True
            )

            trace_structured(
                "artifact",
                metadata_fn=lambda: {
                    "name": "aot_forward_graph_fw_metadata",
                    "encoding": "string",
                },
                payload_fn=lambda: dataclass_repr(fw_metadata),
            )
            if maybe_subclass_meta is not None:
                trace_structured(
                    "artifact",
                    metadata_fn=lambda: {
                        "name": "aot_forward_graph_fw_subclass_metadata",
                        "encoding": "string",
                    },
                    payload_fn=lambda: dataclass_repr(maybe_subclass_meta),
                )

            trace_structured(
                "aot_forward_graph",
                payload_fn=lambda: fw_module_str,
            )
            trace_structured(
                "aot_backward_graph",
                payload_fn=lambda: bw_module_str,
            )

        # AMP is already traced out in joint graph. we do not wish to reapply it accidentally
        # in the compiler.
        with track_graph_compiling(aot_config, "forward"), torch._C._DisableAutocast():
            # flat_args at this point might still be subclasses-
            # make sure to pass the unwrapped fake tensors into the compiler!
            adjusted_flat_args = joint_inputs[0]

            fakified_out_wrapper = FakifiedOutWrapper()
            (
                fw_module,
                adjusted_flat_args,
                fw_metadata,
            ) = fakified_out_wrapper.pre_compile(
                fw_module, adjusted_flat_args, aot_config, fw_metadata=fw_metadata
            )

            functionalized_rng_wrapper = FunctionalizedRngRuntimeWrapper(
                return_new_outs=False
            )
            (
                fw_module,
                adjusted_flat_args,
                fw_metadata,
            ) = functionalized_rng_wrapper.pre_compile(
                fw_module, adjusted_flat_args, aot_config, fw_metadata=fw_metadata
            )
            if tracing_context := torch._guards.TracingContext.try_get():
                tracing_context.fw_metadata = inner_meta

            with TracingContext.report_output_strides() as fwd_output_strides:
                compiled_fw_func = aot_config.fw_compiler(fw_module, adjusted_flat_args)

            if not hasattr(compiled_fw_func, "_boxed_call"):
                compiled_fw_func = make_boxed_func(compiled_fw_func)

            if fakified_out_wrapper.needs_post_compile:
                fakified_out_wrapper.set_fwd_output_strides(fwd_output_strides)

            compiled_fw_func = EffectTokensWrapper().post_compile(
                compiled_fw_func,
                aot_config,
                runtime_metadata=fw_metadata,
            )

            compiled_fw_func = AOTDispatchSubclassWrapper(
                fw_only=None,
                trace_joint=False,
                maybe_subclass_meta=maybe_subclass_meta,
                num_fw_outs_saved_for_bw=num_fw_outs_saved_for_bw,
            ).post_compile(
                compiled_fw_func,
                aot_config,  # not used
                runtime_metadata=fw_metadata,
            )

            compiled_fw_func = functionalized_rng_wrapper.post_compile(
                compiled_fw_func, aot_config, runtime_metadata=fw_metadata
            )
            compiled_fw_func = fakified_out_wrapper.post_compile(
                compiled_fw_func,
                aot_config,
                runtime_metadata=fw_metadata,
            )

        # NB: It's important to compile backwards ahead of time, as this may
        # add extra guards which we need to apply to the Dynamo cache at
        # forwards
        with track_graph_compiling(aot_config, "backward"), torch._C._DisableAutocast():
            placeholder_list = fx_placeholder_vals(bw_module)

            forward_saved_for_backwards_strides = None
            if fwd_output_strides is not None:
                forward_saved_for_backwards_strides = fwd_output_strides[
                    inner_meta.tensors_saved_for_backwards_slice
                ]

            # saved activations can have different stride to eager if
            # the compiler does layout optimization. We should restride the
            # tensor passed in for compiling the backward graph using the
            # saved tensor's stride.
            for i in range(len(placeholder_list)):
                ph_arg = placeholder_list[i]
                if not isinstance(ph_arg, torch.Tensor):
                    continue

                if forward_saved_for_backwards_strides is None:
                    continue

                real_stride = None
                # Per all_args calling convention
                j = i - num_symints_saved_for_bw
                if 0 <= j < len(forward_saved_for_backwards_strides):
                    real_stride = forward_saved_for_backwards_strides[j]
                if real_stride is None:
                    continue

                # Comparing ph_arg.stride() with real_stride directly may
                # cause dynamic dimensions in ph_arg being specialized to static
                # value. Using the hints to avoid that.
                if _get_symint_hints(ph_arg.stride()) != real_stride:
                    # Note that here we use the stride of the real tensor to
                    # restride a FakeTensor. This does not cause trouble
                    # for dynamic shape since this code path only get
                    # executed if layout optimization is enabled. And we
                    # disable layout optimization for dynamic shape right
                    # now.
                    #
                    # A solution that decide stride order based on real
                    # tensor's stride and then apply that stride order to
                    # the FakeTensor does not work smoothly since some
                    # tensor's layout is not 'dense'. E.g. mixnet_l has a
                    # tensor with size [8, 64, 112, 112] and strides
                    # (2408448, 1, 21504, 192). The solution mentioned will
                    # decide a stride of (802816, 1, 7168, 64) for this
                    # tensor which is wrong.
                    placeholder_list[i] = ph_arg.as_strided(ph_arg.size(), real_stride)

            compiled_bw_func = None
            if num_symints_saved_for_bw > 0:
                try:
                    compiled_bw_func = aot_config.bw_compiler(
                        bw_module, placeholder_list
                    )
                except Exception as e:
                    exc = e
                    trace_structured(
                        "artifact",
                        metadata_fn=lambda: {
                            "name": "eager_compile_backwards_failure",
                            "encoding": "string",
                        },
                        payload_fn=lambda: "\n".join(traceback.format_exception(exc)),
                    )
                    log.warning(
                        "failed to eagerly compile backwards for dynamic, suppressing in case backwards not needed",
                        exc_info=True,
                    )
            # Compiled autograd will run the bw_module in the backward pass,
            # so recompilation need happen anyway if the backward pass is ever
            # called.
            #
            # The reason we do the GraphModule recompilation here is because
            # the lazy recompilation will cause issue in the backward pass
            # with compiled autograd.
            #
            # Do the _LazyGraphModule.force_recompile here rather than when
            # bw_module is first generated by the partitioner because the bw_module.recompile
            # may be called in some code path later and cause the _LazyGraphModule.forward
            # becomes the lazy version again. One example is when dynamic shape is enabled
            # upfront, the bw_compiler will be called above which can cause extra
            # graph module recompilation on bw_module.
            if torch._dynamo.compiled_autograd.in_compiled_autograd_region:
                from torch.fx._lazy_graph_module import _LazyGraphModule

                _LazyGraphModule.force_recompile(bw_module)

    saved_context = TracingContext.try_get()
    saved_compile_context = CompileContext.try_get()

    backward_state_indices = [
        idx for idx, x in enumerate(flat_args) if isinstance(x, BackwardState)
    ]
    assert len(backward_state_indices) <= 1

    lazy_backward_info = AutogradLazyBackwardCompileInfo(
        bw_module,
        placeholder_list,
        saved_context,
        saved_compile_context,
    )

    make_runtime_safe(fw_metadata, maybe_subclass_meta)

    try_save_cache_entry: Optional[Callable] = None

    if autograd_cache_enabled():
        cache_info = aot_config.cache_info
        if cache_info is not None:
            forward_time_taken_ns = time.time_ns() - cache_info.start_time_ns
        else:
            forward_time_taken_ns = None

        def try_save_cache_entry(  # noqa: F811
            compiled_bw_func, _fw_metadata, aot_config
        ):
            fw_key = getattr(compiled_fw_func, "_fx_graph_cache_key", None)
            bw_key = getattr(compiled_bw_func, "_fx_graph_cache_key", None)
            cache_info = aot_config.cache_info
            if cache_info is not None and fw_key and bw_key:
                assert forward_time_taken_ns is not None
                # TODO: technically, AOTAutograd does a *little* bit of post processing work
                # in the backward that isn't measured here. But it's small enough that it's not worth
                # the complexity of threading a bunch of times through the code, so we
                # use the compiled_bw_func's inductor compile time instead.
                # It's possible this changes in the future, in which case we should
                # update backward_time_taken_ns to be more inclusive
                backward_time_taken_ns = getattr(compiled_bw_func, "_time_taken_ns", 0)

                aot_forward_graph_str: Optional[str] = fw_module_str
                aot_backward_graph_str: Optional[str] = bw_module_str
                aot_joint_graph_str: Optional[str] = joint_graph_str
                entry = AOTAutogradCacheEntry(
                    CompiledForward(fw_key),
                    CompiledBackward(
                        bw_key,
                        backward_state_indices,
                        num_symints_saved_for_bw,
                    ),
                    aot_joint_graph_str,
                    aot_forward_graph_str,
                    aot_backward_graph_str,
                    _fw_metadata,
                    wrappers,
                    maybe_subclass_meta,
                    num_fw_outs_saved_for_bw,
                    _indices_of_inps_to_detach,
                    forward_time_taken_ns,
                    backward_time_taken_ns,
                )
                remote = should_use_remote_autograd_cache()
                AOTAutogradCache.save(cache_info.cache_key, entry, remote)

        if compiled_bw_func is not None:
            # If we already compiled it we can just run it right now without waiting
            try_save_cache_entry(compiled_bw_func, fw_metadata, aot_config)
            try_save_cache_entry = None

    compiled_fn = AOTDispatchAutograd.post_compile(
        compiled_fw_func,
        compiled_bw_func,
        maybe_subclass_meta,
        num_symints_saved_for_bw,
        backward_state_indices,
        disable_amp,
        _indices_of_inps_to_detach,
        lazy_backward_info,
        aot_config,
        fw_metadata=fw_metadata,
        try_save_cache_entry=try_save_cache_entry,
    )

    if config.debug_assert:
        flat_requires_grad: List[Optional[bool]] = [
            a.requires_grad if isinstance(a, Tensor) else None for a in flat_args
        ]
        compiled_fn = DebugAssertWrapper(
            flat_requires_grad=flat_requires_grad
        ).post_compile(compiled_fn, aot_config, runtime_metadata=fw_metadata)

    compiled_fn = post_compile(
        wrappers,
        compiled_fn,
        aot_config,
        runtime_metadata=fw_metadata,
    )
    return compiled_fn<|MERGE_RESOLUTION|>--- conflicted
+++ resolved
@@ -368,10 +368,6 @@
 
     new_fw_hop_gm: Optional[torch.fx.GraphModule] = None
     new_bw_hop_gm: Optional[torch.fx.GraphModule] = None
-<<<<<<< HEAD
-    # This includes (*fw_outs, *saved_tensors, *num_sym_nodes)
-=======
->>>>>>> cd8d852a
     new_num_sym_nodes: Optional[int] = None
     new_num_saved_nodes: Optional[int] = None
 
@@ -510,12 +506,6 @@
                 # Save the new forward and backward graph modules
                 new_hop_graphs[identifier].new_fw_hop_gm = new_fw_hop_gm
                 new_hop_graphs[identifier].new_bw_hop_gm = new_bw_hop_gm
-<<<<<<< HEAD
-                new_hop_graphs[identifier].new_num_sym_nodes = signature.num_sym_nodes
-                new_hop_graphs[
-                    identifier
-                ].new_num_saved_nodes = signature.num_saved_nodes
-=======
                 new_hop_graphs[identifier].new_num_fw_outputs = num_outputs(
                     new_fw_hop_gm
                 )
@@ -532,7 +522,6 @@
                     extra_outputs
                 ) - len(symint_outputs)
 
->>>>>>> cd8d852a
                 new_hop_graphs[identifier].partitioning_done = True
 
     if not new_hop_graphs:
