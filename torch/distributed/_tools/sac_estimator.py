--- conflicted
+++ resolved
@@ -428,17 +428,10 @@
     ):
         # 1. Get the runtime estimate
         out, op_time = self._estimate_runtime(func, args, kwargs)
-<<<<<<< HEAD
         flat_outs = tree_iter(out)
-        out_storages_cuda: Set[UntypedStorage] = set()
-        out_storages_cpu: Set[UntypedStorage] = set()
-        cuda_devices: Set[torch.device] = set()
-=======
-        flat_outs, _ = tree_flatten(out)
         out_storages_cuda: set[UntypedStorage] = set()
         out_storages_cpu: set[UntypedStorage] = set()
         cuda_devices: set[torch.device] = set()
->>>>>>> e0f22e54
         for o in flat_outs:
             if isinstance(o, torch.Tensor):
                 if o.device.type == "cuda":
