import inspect
import time
from functools import cached_property, wraps
from itertools import chain
<<<<<<< HEAD
from statistics import mean, median
from typing import Any, Callable, Dict, List, Tuple
=======
from statistics import median
from typing import Any, Callable, Dict, List
>>>>>>> 430d54ee
from typing_extensions import Concatenate, ParamSpec, Self, TypeVar

import torch
from torch._dynamo.utils import counters, dynamo_timed
from torch._inductor.config import benchmarking as benchmarking_config, is_fbcode


logger = torch._logging.getArtifactLogger(__name__, "benchmarking")


MILLISECONDS_PER_SECOND = 1000

P = ParamSpec("P")
T = TypeVar("T")


def maybe_time(
    fn: Callable[Concatenate[Any, P], T]
) -> Callable[Concatenate[Any, P], T]:
    """Wrapper that logs the duration of `fn`, in milliseconds, along with a representation
    of the function's args and kwargs, if logging is enabled. It is expected that `fn` is
    a method of `Benchmarker` or one of its subclasses; typing limitations prevent us from
    declaring this directly. If logging is disabled, this becomes a no-op.
    """

    # no-op if benchmarking-specific logging is disabled
    if not torch._logging._internal.log_state.is_artifact_enabled("benchmarking"):
        return fn

    @wraps(fn)
    def wrapper(self: Any, *args: P.args, **kwargs: P.kwargs) -> T:
        start_t = time.perf_counter()
        result = fn(*args, **kwargs)
        logger.debug(
            "Call `benchmarking.%s.%s(*args=%r, **kwargs=%r)` took %f milliseconds.",
            self.__class__.__name__,
            fn.__name__,
            args,
            kwargs,
            (time.perf_counter() - start_t) * MILLISECONDS_PER_SECOND,
        )
        return result

    return wrapper


def count(fn: Callable[Concatenate[Any, P], T]) -> Callable[Concatenate[Any, P], T]:
    """Wrapper that increments relevant dynamo counters on `fn` call. It is expected that
    `fn` is a method of `Benchmarker` or one of its subclass; typing limitations prevent
    us from declaring this directly. The counter incrementation follows the formula,

    `counters["inductor"]["benchmarking.Foo.bar] += 1`

    where `Foo` is the class whose' instance called the function, and `bar` is the function name.
    """

    @wraps(fn)
    def wrapper(self: Any, *args: P.args, **kwargs: P.kwargs) -> T:
        counters["inductor"][
            "benchmarking." + self.__class__.__name__ + "." + fn.__name__
        ] += 1
        return fn(self, *args, **kwargs)

    return wrapper


class Benchmarker:
    def __init__(self: Self) -> None:
        pass

    @maybe_time
    @count
    def benchmark(
        self: Self,
        fn: Callable[..., Any],
        fn_args: tuple[Any, ...],
        fn_kwargs: Dict[str, Any],
        **kwargs: Any,
    ) -> float:
        """Benchmark `fn(*fn_args, *fn_kwargs)` and return the runtime, in milliseconds (the
        actual runtime calculation is dictated by the benchmarking implementation, but may be
        one of [mean, median, minimum, etc.]). Functions as a convenience wrapper around
        device-specific implementations, like `benchmark_cpu` and `benchmark_gpu`. Raises
        `ValueError(...)` if we can't safely infer the device type of `fn`; for example,
        if multiple device types are found in `fn_args` and `fn_kwargs`, or if no device
        types are found.

        Arguments:
        - fn: The function to benchmark.
        - fn_args: The function's arguments.
        - fn_kwargs: The function's kwargs.

        Keyword Arguments:
        - **kwargs: The benchmarking implementation's kwargs.

        Returns:
        - The runtime of `fn(*fn_args, **fn_kwargs)`, in milliseconds.
        """
        with dynamo_timed("Benchmarker.benchmark", log_pt2_compile_event=True):
            inferred_device = None
            for arg_or_kwarg in chain(fn_args, fn_kwargs.values()):
                if not isinstance(arg_or_kwarg, torch.Tensor):
                    continue
                if inferred_device is None:
                    inferred_device = arg_or_kwarg.device
                elif arg_or_kwarg.device != inferred_device:
                    raise ValueError(
                        "Can't safely infer the device type of `fn` with multiple device types in `fn_args` and `fn_kwargs`!"
                    )
            if inferred_device is None:
                raise ValueError(
                    "Can't safely infer the device type of `fn` with no device types in `fn_args` or `fn_kwargs`! You should be calling `.benchmark_cpu` or `.benchmark_gpu` directly."  # noqa: B950
                )
            _callable = lambda: fn(*fn_args, **fn_kwargs)  # noqa: E731
            if inferred_device == torch.device("cpu"):
                return self.benchmark_cpu(_callable, **kwargs)
            # TODO(nmacchioni): For non-CPU functions we default to using the GPU-specific benchmarking
            # implementation which was written specifically with CUDA devices in mind, we may want to
            # explore alternate implementations for other device types.
            return self.benchmark_gpu(_callable, **kwargs)

    @maybe_time
    @count
    def benchmark_cpu(
        self: Self, _callable: Callable[[], Any], warmup: int = 20, rep: int = 100
    ) -> float:
        """Benchmark the CPU callable, `_callable`, and return the median runtime,
        in milliseconds.

        Arguments:
        - _callable: The CPU callable to benchmark.

        Keyword Arguments:
        - warmup: Optionally, the duration, in milliseconds, to run `_callable`
        before benchmarking starts.
        - rep: Optionally, the duration, in milliseconds, to run `_callable`
        during benchmarking.

        Returns:
        - The median runtime of `_callable`, in milliseconds.
        """

        def run_for(ms: int) -> List[float]:
            timings = []
            run_start_t = time.perf_counter()
            while True:
                start_t = time.perf_counter()
                _callable()
                end_t = time.perf_counter()
                timings.append((end_t - start_t) * MILLISECONDS_PER_SECOND)
                if ((end_t - run_start_t) * MILLISECONDS_PER_SECOND) > ms:
                    break
            return timings

        run_for(warmup)
        return median(run_for(rep))

    @maybe_time
    @count
    def benchmark_gpu(self: Self, *args: Any, **kwargs: Any) -> float:
        raise NotImplementedError

    @maybe_time
    @count
    def benchmark_many_gpu(
        self: Self, callables: List[Callable[[], Any]], *args: Any, **kwargs: Any
    ) -> List[float]:
        return [
            self.benchmark_gpu(_callable, *args, **kwargs) for _callable in callables
        ]


class TritonBenchmarker(Benchmarker):
    @cached_property
    @maybe_time
    @count
    def triton_do_bench(self: Self) -> Callable[..., Any]:
        """Lazily import Triton's `do_bench`."""
        try:
            from triton.testing import do_bench
        except ImportError as e:
            raise NotImplementedError("requires Triton") from e
        return do_bench

    @maybe_time
    @count
    def benchmark_gpu(self: Self, _callable: Callable[[], Any], **kwargs: Any) -> float:
        """Benchmark the GPU callable, `_callable`, and return the runtime, in milliseconds.

        Arguments:
        - _callable: The GPU callable to benchmark.

        Keyword Arguments:
        - quantiles: Optionally, a tuple of floats denoting the requested quantiles.
        - return_mode: Optionally, the requested return mode. Currently, Triton's
        `do_bench` supports min, max, mean, and median return modes.
        - **kwargs: Additional kwargs passed to Triton's `do_bench`.

        Returns:
        - The runtime of `callable`, in milliseconds. If `kwargs["quantiles"]` is specified,
        this is the first requested quantile. Else, if `kwargs["return_mode"]` is specified,
        this is the requested return mode. Otherwise, this is the median.
        """

        # this method may be used as a fallback if certain benchmarking features are disabled,
        # in which case those requests may contain kwargs that are not specific to Triton's
        # `do_bench_gpu`. as such, we may need to prune out kwargs that do not exists in
        # `do_bench_gpu`'s signature.
        do_bench_params = inspect.signature(self.triton_do_bench).parameters
        for kwarg in list(kwargs.keys()):
            if kwarg not in do_bench_params:
                del kwargs[kwarg]

        if "quantiles" in kwargs:
            return self.triton_do_bench(_callable, **kwargs)[0]
        elif "return_mode" in kwargs:
            return self.triton_do_bench(_callable, **kwargs)
        return self.triton_do_bench(_callable, **kwargs, return_mode="median")


def is_feature_enabled(feature_name: str) -> bool:
    """Method to decide whether or not a feature is enabled. For more context, see the
    benchmarking configuration section in `torch._inductor.config.benchmarking`.
    """
    feature_config = getattr(benchmarking_config, feature_name)
    if feature_config.env_val is not None:
        if feature_config.env_val == "1":
            return True
        elif feature_config.env_val == "0":
            return False
    if not is_fbcode():
        return feature_config.oss_default
    if feature_config.local_version is not None:
        return (
            feature_config.local_version
            >= torch._utils_internal.justknobs_getval_int(
                f"pytorch/benchmarking:{feature_name.upper()}_VERSION"
            )
        )
    return False


def maybe_fallback(
    fn: Callable[Concatenate[Any, P], T]
) -> Callable[Concatenate[Any, P], T]:
    """Wrapper that controls feature fallbacks. It is expected that `fn` is a
    method of one of `Benchmarker`'s subclasses with a corresponding `feature_name`
    attribute; typing limitations prevent us from declaring this directly. When
    `fn` is called, in the form `fn(self, ...)`, we will check that the feature
    `self.feature_name` is enabled; if the feature `feature_name` is not enabled,
    we will fallback to the parent class' implementation of `fn`.
    """

    @wraps(fn)
    def wrapper(self: Any, *args: P.args, **kwargs: P.kwargs) -> T:
        fn_class = inspect._findclass(fn)  # type: ignore
        feature_name = fn_class.feature_name
        if not is_feature_enabled(feature_name):
            fallback_fn = getattr(super(fn_class, self), fn.__name__)
            counters["inductor"]["benchmarking." + feature_name + ".disabled"] += 1
            logger.debug(
                "Feature `%s` is disabled, `benchmarking.%s.%s` will fallback to `benchmarking.%s.%s`.",
                feature_name,
                fn_class.__name__,
                fn.__name__,
                fn_class.__base__.__name__,
                fallback_fn.__name__,
            )
            # don't need `self` since we called `getattr`
            return fallback_fn(*args, **kwargs)
        return fn(self, *args, **kwargs)

    return wrapper


class InductorBenchmarker(TritonBenchmarker):
    feature_name = "inductor_benchmarker"

    @cached_property
    def L2_cache_size(self: Self) -> int:
        """Get the L2 cache size, in bytes, of the current device."""
        device = torch.cuda.current_device()
        props = torch.cuda.get_device_properties(device)
        return props.L2_cache_size

    def get_event_pairs(
        self: Self, iters: int
    ) -> List[Tuple[torch.cuda.Event, torch.cuda.Event]]:
        """Get `iters` pairs of CUDA events."""
        return [
            (
                torch.cuda.Event(enable_timing=True),
                torch.cuda.Event(enable_timing=True),
            )
            for _ in range(iters)
        ]

    def get_event_pairs_min_timing(
        self: Self, event_pairs: List[Tuple[torch.cuda.Event, torch.cuda.Event]]
    ) -> float:
        """Get the minimum timing, in milliseconds, for a group of CUDA event pairs."""
        return min(
            [
                start_event.elapsed_time(end_event)
                for start_event, end_event in event_pairs
            ]
        )
    
    @cached_property
    def gpu_t_per_clock_cycle(self: Self) -> float:
        """Estimate the duration of a GPU clock cycle, in milliseconds. We do
        this estimation by measuring the duration of a GPU sleep for a specified
        number of clock cycles.
        """
        torch.cuda.synchronize()
        start_event = torch.cuda.Event(enable_timing=True)
        end_event = torch.cuda.Event(enable_timing=True)
        start_event.record()
        # one million clock cycles provides a good balance between accuracy 
        # and overhead for the measurement
        num_clock_cycles = 1000000
        torch.cuda._sleep(num_clock_cycles)
        end_event.record()
        torch.cuda.synchronize()
        return start_event.elapsed_time(end_event) / num_clock_cycles

    @maybe_fallback
    @maybe_time
    @count
    def benchmark_gpu(
        self: Self,
        _callable: Callable[[], Any],
        estimation_iters: int = 5,
        memory_warmup_iters: int = 100,
        benchmark_iters: int = 100,
        max_benchmark_duration: int = 25,
        **kwargs: Any,
    ) -> float:
        """Benchmark a GPU callable using a custom benchmarking implementation.

        Arguments:
        - _callable: The callable to benchmark.

        Keyword Arguments:
        - estimation_iters: Optionally, the number of iterations to run `_callable`
        during runtime estimation.
        - memory_warmup_iters: Optionally, the number of iterations to flush the L2
        cache before starting benchmarking.
        - benchmark_iters: Optionally, the number of iterations to run `_callable`
        during the benchmarking.
        - max_benchmark_duration: Optionally, the maximum duration of the benchmarking,
        in milliseconds. An estimated duration is calculated based on the values
        of `memory_warmup_iters` and `benchmark_iters`, along with the estimated
        runtime of `_callable` and various other factors, and we then shrink
        `benchmark_iters` to fit in the alloted maximum duration.
        - **kwargs: Additional kwargs that may be passed to the fallback.

        Returns:
        - The minimum runtime of `_callable`, in milliseconds.
        """
        # we don't want any outside errors propagating into benchmarking
        torch.cuda.synchronize()

        # warmup `_callable` (and catches any failures in the process)
        _callable()
        torch.cuda.synchronize()

        # see https://github.com/triton-lang/triton/pull/840 for why `dtype=torch.int`
        buffer = torch.empty(self.L2_cache_size // 4, dtype=torch.int, device="cuda")
        buffer.zero_()

        # estimate the runtime of `_callable`
        event_pairs = self.get_event_pairs(estimation_iters)
        start_t = time.perf_counter()
        for start_event, end_event in event_pairs:
            buffer.zero_()
            start_event.record()
            _callable()
            end_event.record()
        cpu_t_per_iter = ((time.perf_counter() - start_t) * MILLISECONDS_PER_SECOND) / estimation_iters
        torch.cuda.synchronize()
        estimated_timing = self.get_event_pairs_min_timing(event_pairs)

        # adjust `benchmark_iters` to fit in the maximum benchmarking duration
        benchmark_iters = max(
            min(benchmark_iters, int(max_benchmark_duration // estimated_timing)), 1
        )

        # do the memory warmup
        for _ in range(memory_warmup_iters):
            buffer.zero_()

        # benchmark `_callable`
        event_pairs = self.get_event_pairs(benchmark_iters)
        # this sleep duration should be a close enough approximation to more or less overlap
        # the time spent on the CPU queueing up all the L2 cache flushes and kernel calls
        torch.cuda._sleep(int((cpu_t_per_iter * benchmark_iters) / self.gpu_t_per_clock_cycle))
        for start_event, end_event in event_pairs:
            buffer.zero_()
            start_event.record()
            _callable()
            end_event.record()
        torch.cuda.synchronize()
        benchmarked_timing = self.get_event_pairs_min_timing(event_pairs)

        # explicitly delete the buffer, sometimes helps memory
        # footprint metrics in OSS Inductor performance benchmarks
        del buffer

        # return the minimum of `estimated_timing` and `benchmarked_timing`,
        # we just want the minimum timing overall so we might as well check both
        return min(estimated_timing, benchmarked_timing)


class InductorGroupedBenchmarker(InductorBenchmarker):
    feature_name = "inductor_grouped_benchmarker"

    def get_interleaved_event_pairs(
        self: Self, num_callables: int, iters: int
    ) -> List[List[Tuple[torch.cuda.Event, torch.cuda.Event]]]:
        """Get `iters` interleaved `num_callables` pairs of CUDA events."""
        return [self.get_event_pairs(num_callables) for _ in range(iters)]

    def get_interleaved_event_pairs_min_timing(
        self: Self,
        interleaved_event_pairs: List[List[Tuple[torch.cuda.Event, torch.cuda.Event]]],
    ) -> List[float]:
        """Get the interleaved minimum timings, in milliseconds, for an interleaved
        grouping of CUDA event pairs.
        """
        return [self.get_event_pairs_min_timing(list(event_pairs)) for event_pairs in zip(*interleaved_event_pairs)]

    @maybe_fallback
    @maybe_time
    @count
    def benchmark_many_gpu(
        self: Self,
        callables: List[Callable[[], Any]],
        estimation_iters: int = 5,
        memory_warmup_iters: int = 100,
        benchmark_iters: int = 100,
        max_benchmark_duration: int = 25,
        **kwargs: Any,
    ) -> List[float]:
        """Benchmark many GPU callables using a custom benchmarking implementation.

        Arguments:
        - callables: The callables to benchmark.

        Keyword Arguments:
        - estimation_iters: The number of iterations to run `_callable` during
        runtime estimation.
        - memory_warmup_iters: The number of iterations to flush the L2 cache
        before benchmarking.
        - benchmark_iters: The number of iterations to run `_callable` during
        benchmarking.
        - max_benchmark_duration: The maximum duration of the benchmarking per
        callable, in milliseconds. An estimated duration is calculated based on
        the values of `memory_warmup_iters` and `benchmark_iters`, along with the
        estimated runtime of `_callable` and various other factors, and we then
        shrink `benchmark_iters` to fit in the alloted maximum duration.
        - **kwargs: Additional kwargs that may be passed to the fallback.

        Returns:
        - The minimum runtime of each callable in `callables`, in milliseconds.
        """
        # we don't want any outside errors propagating into benchmarking
        torch.cuda.synchronize()

        # warmup each callable in `callables` (and catches any failures in the process)
        for _callable in callables:
            _callable()
        torch.cuda.synchronize()

        # see https://github.com/triton-lang/triton/pull/840 for why `dtype=torch.int`
        buffer = torch.empty(self.L2_cache_size // 4, dtype=torch.int, device="cuda")
        buffer.zero_()

        # estimate the runtime of `_callable`
        interleaved_event_pairs = self.get_interleaved_event_pairs(
            len(callables), estimation_iters
        )
        # we want to sleep here and not in `benchmark_gpu` because we may return these estimated
        # timings if we are ranking. 100us per iteration is good enough for most cases, this is
        # really a "best effort" type of thing since we have no way of knowing how long to actually
        # sleep at this point
        sleep_t_per_iter = 0.10
        torch.cuda._sleep(int((sleep_t_per_iter * len(callables) * estimation_iters) / self.gpu_t_per_clock_cycle))
        start_t = time.perf_counter()
        for event_pairs in interleaved_event_pairs:
            for _callable, (start_event, end_event) in zip(callables, event_pairs):
                buffer.zero_()
                start_event.record()
                _callable()
                end_event.record()
        cpu_t_per_iter = (time.perf_counter() - start_t) * MILLISECONDS_PER_SECOND
        torch.cuda.synchronize()
        estimated_timings = self.get_interleaved_event_pairs_min_timing(
            interleaved_event_pairs
        )

        # adjust `benchmark_iters` to fit in the maximum benchmarking duration, we're
        # alloted `max_benchmark_duration` per-callable, so we can just take the average
        # of the estimated timings
        benchmark_iters = max(
            min(benchmark_iters, max_benchmark_duration // mean(estimated_timings)), 1
        )

        # do the memory warmup
        for _ in range(memory_warmup_iters):
            buffer.zero_()

        # benchmark `_callable`
        interleaved_event_pairs = self.get_interleaved_event_pairs(
            len(callables), estimation_iters
        )
        # this sleep duration should be a close enough approximation to more or less overlap
        # the time spent on the CPU queueing up all the L2 cache flushes and kernel calls
        torch.cuda._sleep(int((cpu_t_per_iter * len(callables) * benchmark_iters) / self.gpu_t_per_clock_cycle))
        for event_pairs in interleaved_event_pairs:
            for _callable, (start_event, end_event) in zip(callables, event_pairs):
                buffer.zero_()
                start_event.record()
                _callable()
                end_event.record()
        torch.cuda.synchronize()
        benchmarked_timings = self.get_interleaved_event_pairs_min_timing(
            interleaved_event_pairs
        )

        # explicitly delete the buffer, sometimes helps memory
        # footprint metrics in OSS Inductor performance benchmarks
        del buffer

        # return the minimum of estimated_timing and benchmarked_timing, since
        # we just want the minimum timing overall we might check both
        return [
            min(estimated_timing, benchmarked_timing)
            for estimated_timing, benchmarked_timing in zip(
                estimated_timings, benchmarked_timings
            )
        ]


benchmarker = InductorGroupedBenchmarker()<|MERGE_RESOLUTION|>--- conflicted
+++ resolved
@@ -1,19 +1,13 @@
-import inspect
 import time
 from functools import cached_property, wraps
 from itertools import chain
-<<<<<<< HEAD
 from statistics import mean, median
 from typing import Any, Callable, Dict, List, Tuple
-=======
-from statistics import median
-from typing import Any, Callable, Dict, List
->>>>>>> 430d54ee
 from typing_extensions import Concatenate, ParamSpec, Self, TypeVar
 
 import torch
 from torch._dynamo.utils import counters, dynamo_timed
-from torch._inductor.config import benchmarking as benchmarking_config, is_fbcode
+from torch._inductor.config import use_experimental_benchmarker
 
 
 logger = torch._logging.getArtifactLogger(__name__, "benchmarking")
@@ -25,52 +19,20 @@
 T = TypeVar("T")
 
 
-def maybe_time(
+def time_and_count(
     fn: Callable[Concatenate[Any, P], T]
 ) -> Callable[Concatenate[Any, P], T]:
-    """Wrapper that logs the duration of `fn`, in milliseconds, along with a representation
-    of the function's args and kwargs, if logging is enabled. It is expected that `fn` is
-    a method of `Benchmarker` or one of its subclasses; typing limitations prevent us from
-    declaring this directly. If logging is disabled, this becomes a no-op.
+    """Wraps `fn` with `dynamo_timed` context, and increments the appropriate dynamo
+    counters. It is expected that `fn` is a method of `Benchmarker` or one of its
+    subclasses; typing limitations prevent us from declaring this directly.
     """
-
-    # no-op if benchmarking-specific logging is disabled
-    if not torch._logging._internal.log_state.is_artifact_enabled("benchmarking"):
-        return fn
 
     @wraps(fn)
     def wrapper(self: Any, *args: P.args, **kwargs: P.kwargs) -> T:
-        start_t = time.perf_counter()
-        result = fn(*args, **kwargs)
-        logger.debug(
-            "Call `benchmarking.%s.%s(*args=%r, **kwargs=%r)` took %f milliseconds.",
-            self.__class__.__name__,
-            fn.__name__,
-            args,
-            kwargs,
-            (time.perf_counter() - start_t) * MILLISECONDS_PER_SECOND,
-        )
-        return result
-
-    return wrapper
-
-
-def count(fn: Callable[Concatenate[Any, P], T]) -> Callable[Concatenate[Any, P], T]:
-    """Wrapper that increments relevant dynamo counters on `fn` call. It is expected that
-    `fn` is a method of `Benchmarker` or one of its subclass; typing limitations prevent
-    us from declaring this directly. The counter incrementation follows the formula,
-
-    `counters["inductor"]["benchmarking.Foo.bar] += 1`
-
-    where `Foo` is the class whose' instance called the function, and `bar` is the function name.
-    """
-
-    @wraps(fn)
-    def wrapper(self: Any, *args: P.args, **kwargs: P.kwargs) -> T:
-        counters["inductor"][
-            "benchmarking." + self.__class__.__name__ + "." + fn.__name__
-        ] += 1
-        return fn(self, *args, **kwargs)
+        fn_qual_name = f"{self.__class__.__name__}.{fn.__name__}"
+        counters["inductor"][f"benchmarking.{fn_qual_name}"] += 1
+        with dynamo_timed(fn_qual_name, log_pt2_compile_event=True):
+            return fn(self, *args, **kwargs)
 
     return wrapper
 
@@ -79,12 +41,28 @@
     def __init__(self: Self) -> None:
         pass
 
-    @maybe_time
-    @count
+    def infer_device_type(fn_args: Tuple[Any, ...], fn_kwargs: Dict[str, Any]) -> Any:
+        inferred_device = None
+        for arg_or_kwarg in chain(fn_args, fn_kwargs.values()):
+            if not isinstance(arg_or_kwarg, torch.Tensor):
+                continue
+            if inferred_device is None:
+                inferred_device = arg_or_kwarg.device
+            elif arg_or_kwarg.device != inferred_device:
+                raise ValueError(
+                    "Can't safely infer the device type of `fn` with multiple device types in `fn_args` and `fn_kwargs`!"
+                )
+        if inferred_device is None:
+            raise ValueError(
+                "Can't safely infer the device type of `fn` with no device types in `fn_args` or `fn_kwargs`! You should be calling `.benchmark_cpu` or `.benchmark_gpu` directly."  # noqa: B950
+            )
+        return inferred_device
+
+    @time_and_count
     def benchmark(
         self: Self,
         fn: Callable[..., Any],
-        fn_args: tuple[Any, ...],
+        fn_args: Tuple[Any, ...],
         fn_kwargs: Dict[str, Any],
         **kwargs: Any,
     ) -> float:
@@ -107,31 +85,16 @@
         Returns:
         - The runtime of `fn(*fn_args, **fn_kwargs)`, in milliseconds.
         """
-        with dynamo_timed("Benchmarker.benchmark", log_pt2_compile_event=True):
-            inferred_device = None
-            for arg_or_kwarg in chain(fn_args, fn_kwargs.values()):
-                if not isinstance(arg_or_kwarg, torch.Tensor):
-                    continue
-                if inferred_device is None:
-                    inferred_device = arg_or_kwarg.device
-                elif arg_or_kwarg.device != inferred_device:
-                    raise ValueError(
-                        "Can't safely infer the device type of `fn` with multiple device types in `fn_args` and `fn_kwargs`!"
-                    )
-            if inferred_device is None:
-                raise ValueError(
-                    "Can't safely infer the device type of `fn` with no device types in `fn_args` or `fn_kwargs`! You should be calling `.benchmark_cpu` or `.benchmark_gpu` directly."  # noqa: B950
-                )
-            _callable = lambda: fn(*fn_args, **fn_kwargs)  # noqa: E731
-            if inferred_device == torch.device("cpu"):
-                return self.benchmark_cpu(_callable, **kwargs)
-            # TODO(nmacchioni): For non-CPU functions we default to using the GPU-specific benchmarking
-            # implementation which was written specifically with CUDA devices in mind, we may want to
-            # explore alternate implementations for other device types.
-            return self.benchmark_gpu(_callable, **kwargs)
-
-    @maybe_time
-    @count
+        inferred_device = self.infer_device_type(fn_args, fn_kwargs)
+        _callable = lambda: fn(*fn_args, **fn_kwargs)  # noqa: E731
+        if inferred_device == torch.device("cpu"):
+            return self.benchmark_cpu(_callable, **kwargs)
+        # TODO(nmacchioni): For non-CPU functions we default to using the GPU-specific benchmarking
+        # implementation which was written specifically with CUDA devices in mind, we may want to
+        # explore alternate implementations for other device types.
+        return self.benchmark_gpu(_callable, **kwargs)
+
+    @time_and_count
     def benchmark_cpu(
         self: Self, _callable: Callable[[], Any], warmup: int = 20, rep: int = 100
     ) -> float:
@@ -166,13 +129,66 @@
         run_for(warmup)
         return median(run_for(rep))
 
-    @maybe_time
-    @count
+    @time_and_count
     def benchmark_gpu(self: Self, *args: Any, **kwargs: Any) -> float:
         raise NotImplementedError
-
-    @maybe_time
-    @count
+    
+    @time_and_count
+    def benchmark_many(
+        self: Self,
+        fns: List[Callable[..., Any]],
+        fns_args: List[Tuple[Any, ...]],
+        fns_kwargs: List[Dict[str, Any]],
+        **kwargs: Any,
+    ) -> float:
+        """Benchmark `fn(*fn_args, *fn_kwargs)` for `fn`, `fn_args`, and `fn_kwargs` in `fns`,
+        `fns_args`, and `fns_kwargs`, and return the runtimes, in milliseconds (the actual runtime
+        calculation is dictated by the benchmarking implementation, but may be one of [mean, median,
+        minimum, etc.]). Functions as a convenience wrapper around device-specific implementations,
+        like `benchmark_many_cpu` and `benchmark_many_gpu`. Raises `ValueError(...)` if we can't safely
+        infer the device type of any `fn` in `fns`, or if there is more than one device type in `fns`;
+        for example, if multiple device types are found in the `fn_args` and `fn_kwargs` of a given `fn`
+        from `fns`, or if no device types are found, or if some `fn1` and `fn2` from `fns` have different
+        inferred device types.
+
+        Arguments:
+        - fns: The list of functions to benchmark.
+        - fns_args: The list of functions' arguments.
+        - fns_kwargs: The list of functions' kwargs.
+
+        Keyword Arguments:
+        - **kwargs: The benchmarking implementation's kwargs.
+
+        Returns:
+        - The runtimes of `fn(*fn_args, **fn_kwargs)`, for `fn`, `fn_args`, and `fn_kwargs` in `fns`,
+        in milliseconds.
+        """
+        inferred_device = None
+        for fn_args, fn_kwargs in zip(fns_args, fns_kwargs):
+            this_inferred_device = self.infer_device_type(fn_args, fn_kwargs)
+            if inferred_device is None:
+                inferred_device = this_inferred_device
+            elif this_inferred_device != inferred_device:
+                raise ValueError(
+                    "Multiple device types inferred from `fns`."
+                )
+        callables = [lambda: fn(*fn_args, **fn_kwargs) for fn, fn_args, fn_kwargs in zip(fns, fns_args, fns_kwargs)]  # noqa: E731
+        if inferred_device == torch.device("cpu"):
+            return self.benchmark_many_cpu(callables, **kwargs)
+        # TODO(nmacchioni): For non-CPU functions we default to using the GPU-specific benchmarking
+        # implementation which was written specifically with CUDA devices in mind, we may want to
+        # explore alternate implementations for other device types.
+        return self.benchmark_gpu(callables, **kwargs)
+    
+    @time_and_count
+    def benchmark_many_cpu(
+        self: Self, callables: List[Callable[[], Any]], *args: Any, **kwargs: Any
+    ) -> List[float]:
+        return [
+            self.benchmark_cpu(_callable, *args, **kwargs) for _callable in callables
+        ]
+    
+    @time_and_count
     def benchmark_many_gpu(
         self: Self, callables: List[Callable[[], Any]], *args: Any, **kwargs: Any
     ) -> List[float]:
@@ -183,8 +199,6 @@
 
 class TritonBenchmarker(Benchmarker):
     @cached_property
-    @maybe_time
-    @count
     def triton_do_bench(self: Self) -> Callable[..., Any]:
         """Lazily import Triton's `do_bench`."""
         try:
@@ -193,8 +207,7 @@
             raise NotImplementedError("requires Triton") from e
         return do_bench
 
-    @maybe_time
-    @count
+    @time_and_count
     def benchmark_gpu(self: Self, _callable: Callable[[], Any], **kwargs: Any) -> float:
         """Benchmark the GPU callable, `_callable`, and return the runtime, in milliseconds.
 
@@ -212,16 +225,6 @@
         this is the first requested quantile. Else, if `kwargs["return_mode"]` is specified,
         this is the requested return mode. Otherwise, this is the median.
         """
-
-        # this method may be used as a fallback if certain benchmarking features are disabled,
-        # in which case those requests may contain kwargs that are not specific to Triton's
-        # `do_bench_gpu`. as such, we may need to prune out kwargs that do not exists in
-        # `do_bench_gpu`'s signature.
-        do_bench_params = inspect.signature(self.triton_do_bench).parameters
-        for kwarg in list(kwargs.keys()):
-            if kwarg not in do_bench_params:
-                del kwargs[kwarg]
-
         if "quantiles" in kwargs:
             return self.triton_do_bench(_callable, **kwargs)[0]
         elif "return_mode" in kwargs:
@@ -229,64 +232,7 @@
         return self.triton_do_bench(_callable, **kwargs, return_mode="median")
 
 
-def is_feature_enabled(feature_name: str) -> bool:
-    """Method to decide whether or not a feature is enabled. For more context, see the
-    benchmarking configuration section in `torch._inductor.config.benchmarking`.
-    """
-    feature_config = getattr(benchmarking_config, feature_name)
-    if feature_config.env_val is not None:
-        if feature_config.env_val == "1":
-            return True
-        elif feature_config.env_val == "0":
-            return False
-    if not is_fbcode():
-        return feature_config.oss_default
-    if feature_config.local_version is not None:
-        return (
-            feature_config.local_version
-            >= torch._utils_internal.justknobs_getval_int(
-                f"pytorch/benchmarking:{feature_name.upper()}_VERSION"
-            )
-        )
-    return False
-
-
-def maybe_fallback(
-    fn: Callable[Concatenate[Any, P], T]
-) -> Callable[Concatenate[Any, P], T]:
-    """Wrapper that controls feature fallbacks. It is expected that `fn` is a
-    method of one of `Benchmarker`'s subclasses with a corresponding `feature_name`
-    attribute; typing limitations prevent us from declaring this directly. When
-    `fn` is called, in the form `fn(self, ...)`, we will check that the feature
-    `self.feature_name` is enabled; if the feature `feature_name` is not enabled,
-    we will fallback to the parent class' implementation of `fn`.
-    """
-
-    @wraps(fn)
-    def wrapper(self: Any, *args: P.args, **kwargs: P.kwargs) -> T:
-        fn_class = inspect._findclass(fn)  # type: ignore
-        feature_name = fn_class.feature_name
-        if not is_feature_enabled(feature_name):
-            fallback_fn = getattr(super(fn_class, self), fn.__name__)
-            counters["inductor"]["benchmarking." + feature_name + ".disabled"] += 1
-            logger.debug(
-                "Feature `%s` is disabled, `benchmarking.%s.%s` will fallback to `benchmarking.%s.%s`.",
-                feature_name,
-                fn_class.__name__,
-                fn.__name__,
-                fn_class.__base__.__name__,
-                fallback_fn.__name__,
-            )
-            # don't need `self` since we called `getattr`
-            return fallback_fn(*args, **kwargs)
-        return fn(self, *args, **kwargs)
-
-    return wrapper
-
-
 class InductorBenchmarker(TritonBenchmarker):
-    feature_name = "inductor_benchmarker"
-
     @cached_property
     def L2_cache_size(self: Self) -> int:
         """Get the L2 cache size, in bytes, of the current device."""
@@ -316,28 +262,8 @@
                 for start_event, end_event in event_pairs
             ]
         )
-    
-    @cached_property
-    def gpu_t_per_clock_cycle(self: Self) -> float:
-        """Estimate the duration of a GPU clock cycle, in milliseconds. We do
-        this estimation by measuring the duration of a GPU sleep for a specified
-        number of clock cycles.
-        """
-        torch.cuda.synchronize()
-        start_event = torch.cuda.Event(enable_timing=True)
-        end_event = torch.cuda.Event(enable_timing=True)
-        start_event.record()
-        # one million clock cycles provides a good balance between accuracy 
-        # and overhead for the measurement
-        num_clock_cycles = 1000000
-        torch.cuda._sleep(num_clock_cycles)
-        end_event.record()
-        torch.cuda.synchronize()
-        return start_event.elapsed_time(end_event) / num_clock_cycles
-
-    @maybe_fallback
-    @maybe_time
-    @count
+
+    @time_and_count
     def benchmark_gpu(
         self: Self,
         _callable: Callable[[], Any],
@@ -382,13 +308,11 @@
 
         # estimate the runtime of `_callable`
         event_pairs = self.get_event_pairs(estimation_iters)
-        start_t = time.perf_counter()
         for start_event, end_event in event_pairs:
             buffer.zero_()
             start_event.record()
             _callable()
             end_event.record()
-        cpu_t_per_iter = ((time.perf_counter() - start_t) * MILLISECONDS_PER_SECOND) / estimation_iters
         torch.cuda.synchronize()
         estimated_timing = self.get_event_pairs_min_timing(event_pairs)
 
@@ -403,9 +327,6 @@
 
         # benchmark `_callable`
         event_pairs = self.get_event_pairs(benchmark_iters)
-        # this sleep duration should be a close enough approximation to more or less overlap
-        # the time spent on the CPU queueing up all the L2 cache flushes and kernel calls
-        torch.cuda._sleep(int((cpu_t_per_iter * benchmark_iters) / self.gpu_t_per_clock_cycle))
         for start_event, end_event in event_pairs:
             buffer.zero_()
             start_event.record()
@@ -423,9 +344,7 @@
         return min(estimated_timing, benchmarked_timing)
 
 
-class InductorGroupedBenchmarker(InductorBenchmarker):
-    feature_name = "inductor_grouped_benchmarker"
-
+class GroupedInductorBenchmarker(InductorBenchmarker):
     def get_interleaved_event_pairs(
         self: Self, num_callables: int, iters: int
     ) -> List[List[Tuple[torch.cuda.Event, torch.cuda.Event]]]:
@@ -441,9 +360,7 @@
         """
         return [self.get_event_pairs_min_timing(list(event_pairs)) for event_pairs in zip(*interleaved_event_pairs)]
 
-    @maybe_fallback
-    @maybe_time
-    @count
+    @time_and_count
     def benchmark_many_gpu(
         self: Self,
         callables: List[Callable[[], Any]],
@@ -491,20 +408,12 @@
         interleaved_event_pairs = self.get_interleaved_event_pairs(
             len(callables), estimation_iters
         )
-        # we want to sleep here and not in `benchmark_gpu` because we may return these estimated
-        # timings if we are ranking. 100us per iteration is good enough for most cases, this is
-        # really a "best effort" type of thing since we have no way of knowing how long to actually
-        # sleep at this point
-        sleep_t_per_iter = 0.10
-        torch.cuda._sleep(int((sleep_t_per_iter * len(callables) * estimation_iters) / self.gpu_t_per_clock_cycle))
-        start_t = time.perf_counter()
         for event_pairs in interleaved_event_pairs:
             for _callable, (start_event, end_event) in zip(callables, event_pairs):
                 buffer.zero_()
                 start_event.record()
                 _callable()
                 end_event.record()
-        cpu_t_per_iter = (time.perf_counter() - start_t) * MILLISECONDS_PER_SECOND
         torch.cuda.synchronize()
         estimated_timings = self.get_interleaved_event_pairs_min_timing(
             interleaved_event_pairs
@@ -523,11 +432,8 @@
 
         # benchmark `_callable`
         interleaved_event_pairs = self.get_interleaved_event_pairs(
-            len(callables), estimation_iters
-        )
-        # this sleep duration should be a close enough approximation to more or less overlap
-        # the time spent on the CPU queueing up all the L2 cache flushes and kernel calls
-        torch.cuda._sleep(int((cpu_t_per_iter * len(callables) * benchmark_iters) / self.gpu_t_per_clock_cycle))
+            len(callables), benchmark_iters
+        )
         for event_pairs in interleaved_event_pairs:
             for _callable, (start_event, end_event) in zip(callables, event_pairs):
                 buffer.zero_()
@@ -553,4 +459,4 @@
         ]
 
 
-benchmarker = InductorGroupedBenchmarker()+benchmarker = GroupedInductorBenchmarker() if use_experimental_benchmarker else TritonBenchmarker()