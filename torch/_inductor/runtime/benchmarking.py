--- conflicted
+++ resolved
@@ -516,7 +516,6 @@
         ]
 
 
-<<<<<<< HEAD
 class LazyInductorBenchmarker(GroupedInductorBenchmarker):
     def __init__(self: Self) -> None:
         self.memory_cache: Dict[str, float] = {}
@@ -581,9 +580,6 @@
         return LazyBenchmark(benchmark)
 
 
-benchmarker = LazyInductorBenchmarker() if use_experimental_benchmarker else TritonBenchmarker()
-=======
 benchmarker = (
-    GroupedInductorBenchmarker() if use_experimental_benchmarker else TritonBenchmarker()
-)
->>>>>>> 7d1a7105
+    LazyInductorBenchmarker() if use_experimental_benchmarker else TritonBenchmarker()
+)