--- conflicted
+++ resolved
@@ -300,14 +300,10 @@
 def get_split_k(B: int, H: int, Mk: int) -> int:
     num_SM = torch.cuda.get_device_properties("cuda").multi_processor_count
     bh = max(B * H, 1)  # NOTE: Handle B*h=0 case
-<<<<<<< HEAD
-    split_k = SM // bh  # Each SM should at least get one block.
-=======
     assert isinstance(bh, (int, sympy.Integer)), "B and H must be concrete integers"
     split_k = num_SM // bh * 2  # Each SM should at least get one block.
     # TODO: workload evening at runtime for splits fully masked out.
     # Before we have runtime workload evening, assign 2 splits per SM.
->>>>>>> eebc93d4
     split_k = max(split_k, 1)
 
     return split_k
