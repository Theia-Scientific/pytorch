--- conflicted
+++ resolved
@@ -33,11 +33,8 @@
 from .. import config, ir, metrics
 from ..async_compile import AsyncCompile
 from ..codecache import code_hash, get_path, PyCodeCache
-<<<<<<< HEAD
 from ..exc import TritonMissing
-=======
 from ..ops_handler import DefaultHandler
->>>>>>> cba14212
 from ..runtime.benchmarking import benchmarker
 from ..runtime.hints import (
     AutotuneHint,
