--- conflicted
+++ resolved
@@ -356,11 +356,7 @@
         self.range_trees: List[IterationRangesRoot] = []
         self.range_tree_nodes: Dict[sympy.Symbol, IterationRangesEntry] = {}
         self.iter_vars_count = itertools.count()
-<<<<<<< HEAD
         self.inside_reduction = features.is_reduction()
-=======
-        self.inside_reduction = self.numels[-1] != 1
->>>>>>> ed77901e
         self.cooperative_reduction: bool = (
             override_cooperative_reduction
             if override_cooperative_reduction is not None
@@ -403,15 +399,11 @@
         return False
 
     def initialize_range_tree(self, pid_cache):
-<<<<<<< HEAD
         prefixes = OrderedSet(["z", "y", "x", "r0_", "r1_"])
         active_prefixes = OrderedSet(
             prefix for prefix in prefixes if prefix in self.numels
         )
         no_r_dim = not self.inside_reduction or self.features.reduction_numel == 1
-=======
-        no_r_dim = not self.inside_reduction or self.numels[-1] == 1
->>>>>>> ed77901e
 
         def filtered_index_map(seq, mask) -> Dict[Any, int]:
             return {
@@ -549,11 +541,7 @@
 
         @contextlib.contextmanager
         def ctx():
-<<<<<<< HEAD
             if self.features.reduction_numel == 1:
-=======
-            if self.numels[-1] == 1:
->>>>>>> ed77901e
                 assert not self.inside_reduction
                 yield
                 return
@@ -988,11 +976,7 @@
     def welford_reduce_fallback(self, dtype, value):
         sum_ = ops.reduction(dtype, dtype, "sum", value)
         self.inside_reduction = False
-<<<<<<< HEAD
         rnumel = ops.index_expr(self.features.reduction_numel, dtype)
-=======
-        rnumel = ops.index_expr(self.numels[-1], dtype)
->>>>>>> ed77901e
         mean = ops.truediv(sum_, rnumel)
 
         self.inside_reduction = True
@@ -1594,7 +1578,6 @@
         return tilings
 
     @classmethod
-<<<<<<< HEAD
     def create_tiling(
         cls, pw_tiling: Sequence[sympy.Expr], reduction_tiling: Sequence[sympy.Expr]
     ) -> Dict[str, sympy.Expr]:
@@ -1611,9 +1594,6 @@
     def select_tiling(
         cls, node_schedule, numel, reduction_numel=sympy.S.One
     ) -> Dict[str, sympy.Expr]:
-=======
-    def select_tiling(cls, node_schedule, numel, reduction_numel=sympy.S.One):
->>>>>>> ed77901e
         """
         Heuristics to decide how to tile kernels.
         Currently, we tile based on stride-1 dimensions.
