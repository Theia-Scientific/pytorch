# mypy: allow-untyped-defs
import contextlib
import logging
import math
from functools import lru_cache
from typing import Any, Callable, cast, Optional, TypeVar, Union
from unittest.mock import patch

import torch
import torch.utils
from torch.utils._ordered_set import OrderedSet

from ..._dynamo.utils import counters
from .. import config, ir, lowering as L
from ..kernel.mm_common import mm_args
from ..select_algorithm import DataProcessorTemplateWrapper
from ..utils import (
    has_free_symbols,
    is_same_mkldnn_tensor,
    is_same_tensor,
    parallel_num_threads,
)
from ..virtualized import ops, V
from .cpp import get_export_declaration
from .cpp_micro_gemm import (
    CppMicroBrgemm,
    CppMicroGemm,
    CppMicroGemmAMX,
    create_micro_gemm,
    LayoutType,
)
from .cpp_template import CppTemplate
from .cpp_template_kernel import CppTemplateKernel
from .cpp_utils import (
    create_epilogue_with_attr,
    DTYPE_TO_CPP,
    GemmBlocking,
    get_gemm_template_output_and_compute_dtype,
)


log = logging.getLogger(__name__)

GEMM_TEMPLATE_INIT_BLOCKING = r"""
    constexpr int64_t num_threads = {{num_threads}};
    constexpr int64_t N = {{N}};
    constexpr int64_t K = {{K}};
    constexpr int64_t Mr = {{micro_gemm.register_blocking.block_m}};
    constexpr int64_t Nr = {{micro_gemm.register_blocking.block_n}};
    constexpr int64_t Kr = {{micro_gemm.register_blocking.block_k}};
    constexpr int64_t Nr_blocks = (N + Nr - 1) / Nr;
    constexpr int64_t Kr_blocks = (K + Kr - 1) / Kr;

{%- if is_dynamic_M %}
    const int64_t M = {{kernel.size(GemmOut, 0)}};
    const int64_t Mr_blocks = (M + Mr - 1) / Mr;
    {%- if num_threads > 1 %}
    int64_t Mt_blocks, Nt_blocks, Kt_blocks;
    mm_get_thread_blocking(num_threads, {{config.cpp.gemm_max_k_slices}}, M, N, K, Mr, Nr, Kr, Mt_blocks, Nt_blocks, Kt_blocks);
    {%- else %}
    const auto Mt_blocks = Mr_blocks;
    const auto Nt_blocks = Nr_blocks;
    const auto Kt_blocks = Kr_blocks;
    {%- endif %}
    int64_t Mc_blocks, Nc_blocks, Kc_blocks;
    uint32_t L1_cache_size = {{L1_cache_size}};
    uint32_t L2_cache_size = {{L2_cache_size}};
    mm_get_cache_blocking<{{kernel.dtype(X)}}, {{kernel.dtype(W)}}>(
        num_threads,
        M,
        N,
        K,
        Mr,
        Nr,
        Kr,
        Mt_blocks,
        Nt_blocks,
        Kt_blocks,
        Mc_blocks,
        Nc_blocks,
        Kc_blocks,
        L1_cache_size,
        L2_cache_size
    );
    const int64_t num_Mc_blocks = (Mr_blocks + Mc_blocks - 1) / Mc_blocks;
    const int64_t num_Nc_blocks = (Nr_blocks + Nc_blocks - 1) / Nc_blocks;
    const int64_t num_Mt_blocks = (Mr_blocks + Mt_blocks - 1) / Mt_blocks;
    const int64_t num_Nt_blocks = (Nr_blocks + Nt_blocks - 1) / Nt_blocks;
    const int64_t num_Kt_blocks = (Kr_blocks + Kt_blocks - 1) / Kt_blocks;
{%- else %}
    constexpr int64_t M = {{kernel.size(GemmOut, 0)}};
    constexpr int64_t Mr_blocks = (M + Mr - 1) / Mr;
    constexpr int64_t Mt_blocks = {{template.thread_blocking(num_threads).block_m}};
    constexpr int64_t Nt_blocks = {{template.thread_blocking(num_threads).block_n}};
    constexpr int64_t Kt_blocks = {{template.thread_blocking(num_threads).block_k}};
    constexpr int64_t Mc_blocks = {{template.cache_blocking(num_threads).block_m}};
    constexpr int64_t Nc_blocks = {{template.cache_blocking(num_threads).block_n}};
    constexpr int64_t Kc_blocks = {{template.cache_blocking(num_threads).block_k}};
    constexpr int64_t num_Mc_blocks = (Mr_blocks + Mc_blocks - 1) / Mc_blocks;
    constexpr int64_t num_Nc_blocks = (Nr_blocks + Nc_blocks - 1) / Nc_blocks;
    constexpr int64_t num_Mt_blocks = (Mr_blocks + Mt_blocks - 1) / Mt_blocks;
    constexpr int64_t num_Nt_blocks = (Nr_blocks + Nt_blocks - 1) / Nt_blocks;
    constexpr int64_t num_Kt_blocks = (Kr_blocks + Kt_blocks - 1) / Kt_blocks;
{%- endif %}
{%- if is_woq_int4 %}
    int64_t group_size = *q_group_size;
{%- endif %}

    // make sure all partitions are assigned
    {{kernel.assert_function}}(
        Mt_blocks * Nt_blocks * Kt_blocks * {{num_threads}} >= Mr_blocks * Nr_blocks * Kr_blocks,
        "Not all partitions are assigned."
    );
"""

GEMM_TEMPLATE_MULTI_THREADS_PARAMS = r"""
const int tid = omp_get_thread_num();
const int64_t k_group_id = tid / num_Kt_blocks;
const int64_t k_slice_id = tid % num_Kt_blocks;
const int64_t n_group_id = k_group_id / num_Nt_blocks;
const int64_t n_slice_id = k_group_id % num_Nt_blocks;
const int64_t k_block_start = k_slice_id * Kt_blocks;
const int64_t k_block_end = std::min(k_block_start + Kt_blocks, Kr_blocks);
const int64_t n_block_start = n_slice_id * Nt_blocks;
const int64_t n_block_end = std::min(n_block_start + Nt_blocks, Nr_blocks);
const int64_t m_block_start = std::min(n_group_id * Mt_blocks, Mr_blocks);
const int64_t m_block_end = std::min(m_block_start + Mt_blocks, Mr_blocks);
const int64_t num_Mc_blocks_per_thread = (m_block_end - m_block_start + Mc_blocks - 1) / Mc_blocks;
"""

GEMM_TEMPLATE_SINGLE_THREAD_PARAMS = r"""
constexpr int tid = 0;
constexpr int64_t k_group_id = 0;
constexpr int64_t k_slice_id = 0;
constexpr int64_t n_group_id = 0;
constexpr int64_t n_slice_id = 0;
constexpr int64_t m_block_start = 0;
constexpr int64_t n_block_start = 0;
constexpr int64_t n_block_end = Nr_blocks;
constexpr int64_t k_block_start = 0;
constexpr int64_t k_block_end = Kr_blocks;
{%- if is_dynamic_M %}
const int64_t num_Mc_blocks_per_thread = num_Mc_blocks;
const int64_t m_block_end = Mr_blocks;
{%- else %}
constexpr int64_t num_Mc_blocks_per_thread = num_Mc_blocks;
constexpr int64_t m_block_end = Mr_blocks;
{%- endif %}
"""

GEMM_TEMPLATE_M_LOOP_PARAMS = r"""
const int64_t my_mc_block_id = (mc_block_id + n_slice_id) % num_Mc_blocks_per_thread;
const int64_t mc = m_block_start + my_mc_block_id * Mc_blocks;
const int64_t m_start = mc * Mr;
const int64_t m_end = std::min(std::min(mc + Mc_blocks, m_block_end) * Mr, M);
const int64_t m_size = m_end - m_start;
"""

GEMM_TEMPLATE_N_LOOP_PARAMS = r"""
const int64_t n_start = nc * Nr;
const int64_t n_end = std::min(std::min(nc + Nc_blocks, n_block_end) * Nr, N);
const int64_t n_size = n_end - n_start;
// NB: assume we pad N, nc_block_end won't exceed padded N here.
const int64_t nc_block_end = std::min(nc + Nc_blocks, n_block_end);
"""

GEMM_TEMPLATE_MICROKERNEL_DEF = r"""
{{template.header().getvalue()}}

{{micro_gemm.codegen_define(kernel)}}
"""

GEMM_TEMPLATE_STUB_DEF = r"""
{%- if x_scale is not none %}
    {%- set kernel_args = {"X": X, "W": W, "inp": inp, "x_scale": x_scale, "x_zp": x_zp, "w_scale": w_scale, "w_zp": w_zp,} %}
{%- elif is_woq_int4 %}
    {%- set kernel_args = {"X": X, "W": W, "q_group_size": q_group_size, "qscale_and_zeros": qscale_and_zeros} %}
{%- else %}
    {%- set kernel_args = {"X": X, "W": W, "inp": inp} %}
{%- endif %}

extern "C" {{export_declaration}}
{{kernel.def_kernel(inputs=kernel_args, outputs={"Y": Y}, aliases=aliases)}}
"""

GEMM_TEMPLATE = r"""
{{ template.codegen_gemm_stub_def() }}
{
    {{ kernel.maybe_codegen_profile() }}
    {{ template.codegen_blocks(
        num_threads, N, K, micro_gemm, is_dynamic_M, kernel, GemmOut, config, L1_cache_size, L2_cache_size, X, W
    ) }}

{%- if maybe_k_slicing %}
    std::unique_ptr<std::unique_ptr<{{DTYPE_TO_CPP[acc_buf_dtype]}}[]>[]> local_buf_ptrs;
    if (num_Kt_blocks > 1) {
        local_buf_ptrs.reset(new std::unique_ptr<{{DTYPE_TO_CPP[acc_buf_dtype]}}[]>[num_Mc_blocks * num_Nc_blocks * num_Kt_blocks]);
    }
{%- endif %}

{%- if num_threads > 1 %}
    #pragma omp parallel num_threads({{num_threads}})
    {
        {{ template.codegen_multi_threads_params()|indent(8, false) }}
{%- else %}
    {
        {{ template.codegen_single_thread_params(is_dynamic_M)|indent(8, false) }}
{%- endif %}
        {{ micro_gemm.codegen_init(kernel) }}
{%- if use_local_acc %}
    {%- set acc_buf_name = "local_acc_buf" %}
        {{ kernel.define_buffer(acc_buf_name, ["Mc_blocks*Mr", "Nc_blocks*Nr"], acc_buf_dtype) }}
{%- endif %}
        for (int64_t mc_block_id = 0; mc_block_id < num_Mc_blocks_per_thread; mc_block_id++) {
            {{ template.codegen_m_loop_params()|indent(12, false) }}
            for (int64_t nc = n_block_start; nc < n_block_end; nc += Nc_blocks) {
                {{ template.codegen_n_loop_params()|indent(16, false) }}
{%- if use_local_acc %}
    {%- set acc = kernel.local_buffers[acc_buf_name] %}
                {{ kernel.reinit_buffer_if_null(acc_buf_name) }}
{%- else %}
    {%- set acc = kernel.slice_nd(GemmOut, [("m_start", "m_end"), ("n_start", "n_end")]) %}
{%- endif %}
                for (int64_t kc = k_block_start; kc < k_block_end; kc += Kc_blocks) {
                    int64_t k_start = kc * Kr;
                    int64_t k_end = std::min(std::min(kc + Kc_blocks, k_block_end) * Kr, K);
{%- set tile_X = kernel.slice_nd(X, [("m_start", "m_end"), ("k_start", "k_end")]) %}
                    for (int64_t nci = nc; nci < nc_block_end; nci++) {
{%- set acc_slice = kernel.slice_nd(acc, [("0", "m_end - m_start"), ("(nci - nc)*Nr", "(nci - nc + 1)*Nr")]) %}
{%- if template.should_block_weights %}
{%- set tile_W_3d = kernel.slice_nd(W, [("nci", "nci + 1"), ("k_start", "k_end"), ()]) %}
{%- set tile_W = kernel.view(tile_W_3d, ["k_end - k_start", micro_gemm.register_blocking.block_n]) %}
{%- else %}
    {%- if is_woq_int4 %}
        {%- set tile_W = kernel.slice_nd(W, [("n_start", "n_start + n_size"), ("k_start * Nr / 2", "k_end * Nr / 2")]) %}
        {%- set tile_qparam = kernel.slice_nd(
            qscale_and_zeros, [("k_start / group_size", "k_end / group_size"), ("n_start", "n_start + n_size"), ()]) %}
    {%- else %}
        {%- set tile_W = kernel.slice_nd(W, [("k_start", "k_end"), ("n_start", "n_start + n_size")]) %}
        {%- set tile_qparam = None %}
    {%- endif %}
{%- endif %}
                        if (kc == k_block_start) {
                            {{ micro_gemm.codegen_call(kernel,
                                                       tile_X,
                                                       tile_W,
                                                       acc_slice,
                                                       accum=False,
                                                       qscale_and_zeros=tile_qparam)|indent(28, false)
                            }}
                        } else {
                            {{ micro_gemm.codegen_call(kernel,
                                                       tile_X,
                                                       tile_W,
                                                       acc_slice,
                                                       accum=True,
                                                       qscale_and_zeros=tile_qparam)|indent(28, false)
                            }}
                        }
                    }
                }
{%- if maybe_k_slicing %}
                if (num_Kt_blocks > 1) {
                    const int64_t mxn_cache_block_id = (mc / Mc_blocks) * num_Nc_blocks + nc;
                    local_buf_ptrs[mxn_cache_block_id * num_Kt_blocks + k_slice_id].reset(
                        {{ kernel.release_buffer(acc_buf_name) }});
                } else
{%- endif %}
                {
{%- set tile_Y = kernel.slice_nd(Y_2d, [("m_start", "m_end"), ("n_start", "n_end")]) %}
{%- set tile_acc = kernel.slice_nd(acc, [("0", "m_end - m_start"), ("0", "n_end - n_start")]) %}
                    {{ kernel.store_output(
                        tile_Y, tile_acc, GemmOut, epilogue_nodes, offsets=("m_start", "n_start"), reindexers=reindexers
                    )|indent(20, false)
                    }}
                }
            }
        }
{%- if maybe_k_slicing %}
        if (num_Kt_blocks > 1) {
            #pragma omp barrier
            for (int64_t mc = m_block_start; mc < m_block_end; mc += Mc_blocks) {
                // We slice M-dim and each thread in the k-slicing group works on a slice
                const int64_t m_start_unsliced = mc * Mr;
                const int64_t m_end_unsliced = std::min(std::min(mc + Mc_blocks, m_block_end) * Mr, M);
                const int64_t m_size_unsliced = m_end_unsliced - m_start_unsliced;
                const int64_t m_slice_size = (m_size_unsliced + num_Kt_blocks - 1) / num_Kt_blocks;
                const int64_t m_start = std::min(m_start_unsliced + m_slice_size * k_slice_id, m_end_unsliced);
                const int64_t m_end = std::min(m_start_unsliced + m_slice_size * (k_slice_id + 1), m_end_unsliced);
                const int64_t m_size = m_end - m_start;
                const int64_t m_offset = m_start - m_start_unsliced;
                for (int64_t nc = n_block_start; nc < n_block_end; nc += Nc_blocks) {
                    const int64_t n_start = nc * Nr;
                    const int64_t n_end = std::min(std::min(nc + Nc_blocks, n_block_end) * Nr, N);
                    const int64_t n_size = n_end - n_start;
                    const int64_t mxn_cache_block_id = (mc / Mc_blocks) * num_Nc_blocks + nc;
                    auto {{acc_buf_name}} = local_buf_ptrs[mxn_cache_block_id * num_Kt_blocks].get();
                    for (int64_t other_slice = 1; other_slice < num_Kt_blocks; other_slice++) {
                        auto other_acc = local_buf_ptrs[mxn_cache_block_id * num_Kt_blocks + other_slice].get();
                        for (int64_t m = m_offset; m < m_offset + m_size; m++) {
                            #pragma omp simd
                            for (int64_t n = 0; n < n_size; n++) {
                                {{acc_buf_name}}[m*Nr + n] += other_acc[m*Nr + n];
                            }
                        }
                    }
    {%- set tile_acc_m_slice = kernel.slice_nd(tile_acc, [("m_offset", "m_offset + m_end - m_start"), ()]) %}
                    {{ kernel.store_output(
                        tile_Y, tile_acc_m_slice, GemmOut, epilogue_nodes, offsets=("m_start", "n_start"), reindexers=reindexers
                    )|indent(20, false)
                    }}
                }
            }
        }
{%- endif %}
        {{ micro_gemm.codegen_finalize(kernel) }}
    }
}
"""


def get_padded_n(n, block_n):
    return (n + block_n - 1) // block_n * block_n


_T = TypeVar("_T", ir.IRNode, torch.Tensor)


def transpose_w(W: _T, trans_w: bool) -> _T:
    """
    Transpose W based on the trans_w flag.
    """
    if isinstance(W, ir.IRNode):
        if trans_w:
            if not isinstance(W, ir.TensorBox):
                W = ir.TensorBox(W)
            W = L.permute(W, [1, 0])
    else:
        if trans_w:
            assert isinstance(W, torch.Tensor)
            W = W.transpose(0, 1)
    return W


def expand_bias(B: Optional[_T], X: _T) -> Optional[_T]:
    """
    Expand Bias to the same size of X.
    """
    if B is not None:
        if isinstance(B, ir.IRNode):
            if not isinstance(B, ir.TensorBox):
                B = ir.TensorBox(B)
            assert hasattr(X, "get_size")
            B = L.expand(B, (X.get_size()[0], B.get_size()[-1]))
        else:
            assert isinstance(B, torch.Tensor)
            assert isinstance(X, torch.Tensor)
            B = B.expand(X.shape[0], B.shape[-1])
    return B


def prune_tensors(input_nodes: list[ir.IRNode], new_input_nodes: list[ir.IRNode]):
    """
    Prune unused tensors from `V.graph` since the GEMM Template use new packed weight.
    """

    def share_storage(base_tensor: torch.Tensor, comp_tensor: torch.Tensor):
        return base_tensor.is_mkldnn == comp_tensor.is_mkldnn and (
            is_same_tensor(base_tensor, comp_tensor)
            or is_same_mkldnn_tensor(base_tensor, comp_tensor)
        )

    def get_candidates(input_nodes, new_input_nodes):
        # Only Constant Buffer like weight and bias might be changed in GEMM Template.
        # The Inductor IR Node may changed, but still share the storage. For example:
        # bias in bfloat16 case which only do the expand
        return [
            node
            for node in input_nodes
            if (
                node not in new_input_nodes
                and isinstance(node, (ir.TensorBox, ir.StorageBox))
                and node.get_name() in V.graph.constants
                and not any(
                    (
                        isinstance(new_node, (ir.TensorBox, ir.StorageBox))
                        and new_node.get_name() in V.graph.constants
                        and share_storage(
                            V.graph.constants[node.get_name()],
                            V.graph.constants[new_node.get_name()],
                        )
                    )
                    for new_node in new_input_nodes
                )
            )
        ]

    for candidate_node in get_candidates(input_nodes, new_input_nodes):
        # By using the new packed weight for the GEMM template, we can prune the
        # old weight if it has no other users. This saves memory but makes the FX graph
        # non-retraceable. To support retracing, we can add a repack node to the
        # FX graph. For example:
        # mkldnn._linear_pointwise <- repack_linear_wgt <- packed_wgt_for_template
        candidate_tensor_users = 0
        candidate_tensor = V.graph.constants[candidate_node.get_name()]
        for node in reversed(V.graph.graph.nodes):
            # Case may happen when the candidate tensor is used by more than 1 get_attr node
            # https://github.com/pytorch/pytorch/issues/134998
            if node.op == "get_attr" and hasattr(
                V.graph.module, node.target
            ):  # candidate tensor might already be deleted
                comp_tensor = getattr(V.graph.module, node.target)
                if isinstance(comp_tensor, torch.Tensor) and share_storage(
                    candidate_tensor, comp_tensor
                ):
                    candidate_tensor_users += 1

        for node in reversed(V.graph.graph.nodes):
            # The get_attr node has only 1 user fx node
            # The candidate tensor has been used by only 1 get_attr node
            if (
                node.op == "get_attr"
                and node.target == candidate_node.get_name()
                and len(node.users) == 1
                and candidate_tensor_users == 1
            ):
                del V.graph.constants[node.target]
                delattr(V.graph.module, node.target)
                delattr(V.graph.graph.owning_module, node.target)
                counters["inductor"]["select_algorithm_weight_prune"] += 1


def gen_2d_view_of_epilogue_buf(
    Y: ir.Buffer,
    template_buffer: ir.Buffer,
    epilogue_nodes: list[ir.IRNode],
    reindexers: list[Optional[Callable[[list[Any]], list[Any]]]],
    default_reindexers: list[Optional[Callable[[list[Any]], list[Any]]]],
) -> tuple[
    Union[ir.Buffer, ir.ReinterpretView],
    list[Optional[Callable[[list[Any]], list[Any]]]],
]:
    """
    The dimension and the indexing could be different between the GEMM output, i.e. `template_buffer`, which is
    2D with MxN) and the output from the template after epilogues, i.e. `Y`. In the GEMM template code,
    we are not aware of the dimension and the indexing of the epilogues and always work on 2D tiles according to
    the indexing of the GEMM output.
    In this function, we return a 2D buffer (`Y_2d`) according to GEMM output (reinterpreted from `Y` if needed) and
    build a reindexer that converts the indexing of `Y` into `Y_2d`.
    """
    Y_2d: Union[ir.Buffer, ir.ReinterpretView] = Y
    if (
        Y.get_size() == template_buffer.get_size()
        and Y.get_stride() == template_buffer.get_stride()
    ):
        reindexers.extend(default_reindexers)
        Y_2d = Y
    else:

        def get_reindexer(epilogue_node, default_reindexer=None):
            # From template_buffer to epilogue_node_ordered (ordered by stride decreasingly, in dense format), for example:
            #   template_buffer:
            #       size (324, 512), stride (512, 1)
            #   epilogue_node_ordered (ordered by stride decreasingly, in dense format):
            #       size (1, 18, 18, 512), stride (165888, 9216, 512, 1)
            stride_order = list(
                ir.get_stride_order(
                    V.graph.sizevars.size_hints(epilogue_node.get_stride())
                )
            )
            fill_order = ir.stride_order2fill_order(stride_order)
            reversed_fill_order = list(reversed(fill_order))
            size_with_stride_ordered_decreasingly = [
                epilogue_node.get_size()[i] for i in reversed_fill_order
            ]
            reshape_reindex = ir.View.dynamic_reshape_indexer(
                size_with_stride_ordered_decreasingly,
                template_buffer.get_size(),
            )
            if default_reindexer:
                reshape_reindex = ir.fuse_reindexing(reshape_reindex, default_reindexer)

            # From epilogue_node_ordered (ordered by stride decreasingly, in dense format) to epilogue_node, for example:
            #   epilogue_node_ordered (ordered by stride decreasingly, in dense format):
            #       size (1, 18, 18, 512), stride (165888, 9216, 512, 1)
            #   epilogue_node:
            #       size (1, 18, 18, 512), stride (165888, 1, 9216, 512)
            from_stride_ordered_decreasingly_to_epilogue_node_order = [
                (len(stride_order) - 1) - stride_order[i]
                for i in range(len(stride_order))
            ]
            stride_reindex = ir.same_reorder(
                from_stride_ordered_decreasingly_to_epilogue_node_order
            )

            reindexer = ir.fuse_reindexing(stride_reindex, reshape_reindex)
            return reindexer

        if default_reindexers is None:
            default_reindexers = [None] * len(epilogue_nodes)
        new_reindexers = [
            get_reindexer(epilogue_node, default_reindexer)
            for epilogue_node, default_reindexer in zip(
                epilogue_nodes, default_reindexers
            )
        ]
        reindexers.extend(new_reindexers)
        if isinstance(Y, ir.BaseView):
            storage = ir.StorageBox(Y.unwrap_view())
        else:
            assert isinstance(Y, ir.Buffer)
            storage = ir.StorageBox(Y)
        Y_2d = ir.ReinterpretView(data=storage, layout=template_buffer.get_layout())
    return Y_2d, reindexers


class CppGemmTemplate(CppTemplate):
    def __init__(
        self,
        input_nodes,
        layout: ir.Layout,
        num_threads: int,
        register_blocking: GemmBlocking,
        beta=1,
        alpha=1,
        has_bias=False,
        epilogue_creator: Optional[Callable[[ir.Buffer], ir.Pointwise]] = None,
        should_block_weights: bool = True,
        name="packed_gemm",
    ) -> None:
        assert layout.dtype in [torch.float, torch.bfloat16, torch.half, torch.uint8]
        super().__init__(
            name,
            input_nodes,
            layout,
            num_threads,
            epilogue_creator=epilogue_creator,
        )
        self.beta = beta
        self.alpha = alpha
        self.has_bias = has_bias
        self.register_blocking = register_blocking
        m, n = layout.size[-2:]
        k = input_nodes[0].get_size()[-1]
        self.m, self.n, self.k = m, n, k
        self.padded_n = get_padded_n(n, self.register_blocking.block_n)
        self.is_dynamic_M = has_free_symbols((m,))
        self.should_block_weights = should_block_weights
        self.thread_blocking = self.make_thread_blocking_cache()
        self.cache_blocking = self.make_cache_blocking_cache()

    def make_thread_blocking_cache(self):
        cache = lru_cache()(self._thread_blocking)

        def thread_blocking(num_threads: int) -> GemmBlocking:
            return cache(num_threads)

        return thread_blocking

    def _thread_blocking(self, num_threads: int) -> GemmBlocking:
        """
        NOTE [Thread blocking in Cpp GEMM]
        We use simple heuristics to decide the thread blocking:
        1. Make sure all threads are occupied as much as possible.
        2. For (m, n) blocks, favor more square-sized thread blocks for better data reuse.
        3. If (m, n) blocks cannot occupy all the threads, we consider k-slicing.
        TODO(jgong5): allow tuning various blocking options
        """

        def get_factors(number):
            factors = []
            for i in range(int(number**0.5), 0, -1):
                if number % i == 0:
                    factors.append(number // i)
                    factors.append(i)
            return factors

        def get_blocking(m_factor, n_factor, k_factor, m_blocks, n_blocks, k_blocks):
            thread_block_k = math.ceil(k_blocks / k_factor)
            thread_block_n = math.ceil(n_blocks / n_factor)
            thread_block_m = math.ceil(m_blocks / m_factor)
            return GemmBlocking(thread_block_m, thread_block_n, thread_block_k)

        assert (
            not self.is_dynamic_M
        ), "Unable to determine thread blocking for dynamic M."
        register_blocking = self.register_blocking
        m_blocks = math.ceil(self.m / register_blocking.block_m)
        n_blocks = math.ceil(self.n / register_blocking.block_n)
        k_blocks = math.ceil(self.k / register_blocking.block_k)
        factors = get_factors(num_threads)
        assert len(factors) > 0

        if config.cpp.gemm_thread_factors is not None:
            factors = [int(i) for i in config.cpp.gemm_thread_factors.split(",")]
            assert len(factors) == 3
            assert math.prod(factors) == self.num_threads
            return get_blocking(
                factors[0], factors[1], factors[2], m_blocks, n_blocks, k_blocks
            )

        # we favor square-sized thread blocks for good data reuse
        def get_better_blocking(blocking, best_blocking):
            if best_blocking is None:
                best_blocking = blocking
            else:
                block_m_size = blocking.block_m * register_blocking.block_m
                block_n_size = blocking.block_n * register_blocking.block_n
                best_block_m_size = best_blocking.block_m * register_blocking.block_m
                best_block_n_size = best_blocking.block_n * register_blocking.block_n
                if blocking.block_k > best_blocking.block_k:
                    best_blocking = blocking
                elif (
                    blocking.block_k == best_blocking.block_k
                    and block_m_size + block_n_size
                    < best_block_m_size + best_block_n_size
                ):
                    best_blocking = blocking
            return best_blocking

        best_blocking = None
        # check if we can have a thread-blocking to occupy all threads without k-slicing
        for n_factor in factors:
            m_factor = num_threads // n_factor
            if n_blocks >= n_factor and m_blocks >= m_factor:
                blocking = get_blocking(
                    m_factor, n_factor, 1, m_blocks, n_blocks, k_blocks
                )
                best_blocking = get_better_blocking(blocking, best_blocking)

        if best_blocking is None:
            for k_factor in factors:
                if k_blocks >= k_factor and (
                    config.cpp.gemm_max_k_slices == 0
                    or k_factor <= config.cpp.gemm_max_k_slices
                ):
                    n_factors = get_factors(num_threads // k_factor)
                    for n_factor in n_factors:
                        m_factor = (num_threads // k_factor) // n_factor
                        if n_blocks >= n_factor and m_blocks >= m_factor:
                            blocking = get_blocking(
                                m_factor,
                                n_factor,
                                k_factor,
                                m_blocks,
                                n_blocks,
                                k_blocks,
                            )
                            best_blocking = get_better_blocking(blocking, best_blocking)

        if best_blocking is None:
            for n_factor in factors:
                m_factor = num_threads // n_factor
                if n_blocks >= n_factor or m_blocks >= m_factor:
                    blocking = get_blocking(
                        m_factor, n_factor, 1, m_blocks, n_blocks, k_blocks
                    )
                    best_blocking = get_better_blocking(blocking, best_blocking)

        assert best_blocking is not None
        return best_blocking

    def make_cache_blocking_cache(self):
        cache = lru_cache()(self._cache_blocking)

        def cache_blocking(num_threads: int) -> GemmBlocking:
            return cache(num_threads)

        return cache_blocking

    def _cache_blocking(self, num_threads: int) -> GemmBlocking:
        def get_cache_blocking(register_blocking, thread_blocking):
            Mr = register_blocking.block_m
            Nr = register_blocking.block_n
            Kr = register_blocking.block_k

            Mt_blocks = thread_blocking.block_m
            Nt_blocks = thread_blocking.block_n
            Kt_blocks = thread_blocking.block_k

            if config.cpp.gemm_cache_blocking is not None:
                blockings = [int(i) for i in config.cpp.gemm_cache_blocking.split(",")]
                assert len(blockings) == 3
                Mc_blocks, Nc_blocks, Kc_blocks = blockings
                return (
                    min(Mc_blocks, Mt_blocks),
                    min(Nc_blocks, Nt_blocks),
                    min(Kc_blocks, Kt_blocks),
                )

            # The ratios below are empirically determined to decide
            # the effective sizes of L1 and L2.
            # TODO: tune the factor here
            L1_limit_factor = 0.8
            L2_limit_factor = 0.5

            L1_cache_size = (
                torch._C._cpu._L1d_cache_size()
            )  # per core cache size in Bytes
            assert (
                L1_cache_size > 0
            ), f"Expect L1_cache_size > 0 but got {L1_cache_size}"
            L1 = L1_cache_size * L1_limit_factor

            L2_cache_size = (
                torch._C._cpu._L2_cache_size()
            )  # per core cache size in Bytes
            assert (
                L2_cache_size > 0
            ), f"Expect L2_cache_size > 0 but got {L2_cache_size}"
            L2 = L2_cache_size * L2_limit_factor

            def get_num_byte(dtype):
                return torch.tensor([], dtype=dtype).element_size()

            dtype_A = self.input_nodes[0].get_dtype()
            dtype_B = self.input_nodes[1].get_dtype()
            num_byte_A = get_num_byte(dtype_A)
            num_byte_B = get_num_byte(dtype_B)
            if dtype_A is torch.bfloat16 and dtype_B is torch.int8 and Kr != 1:
                # We will cache dequantized weights (BF16) in L1D for AMX micro-kernel.
                # In this case, the choice of the micro-kernel being used can't be decoupled from
                # the cache blocking.
                # TODO: Decouple the choice of micro-kernel from cache blocking
                num_byte_B *= num_byte_A

            # NOTE [CPP GEMM Cache Blocking Algorithm]
            # Our overall strategy is to
            # 1) Make cache blocks of B L1-reside and reused by multiple rows of A, i.e. Mc.
            #    Here, B is Kc x Nr where Nr is a single register block. We use L1 size to
            #    decide Kc. We want to make Mc large enough to better reuse B.
            # 2) Make cache blocks of A L2-reside, which would limit Mc. We want to reuse A
            #    along N, where we have two sub-strategies (see notes below) to decide Mc and Nc.

            # Step 1: Decide Kc assuming B block is L1-reside.
            size_cache_B = Kr * Kt_blocks * Nr * num_byte_B

            Kc_blocks = Kt_blocks
            if size_cache_B > L1:
                Kc_blocks = math.floor(L1 / (Kr * Nr * num_byte_B))

            # Step 2: Decide Mc assuming A block is L2-reside.
            min_Mc_ratio = 2  # TODO(jgong5): something to tune?
            min_Mc_blocks = math.ceil(min_Mc_ratio * Mr / Nr)
            assert min_Mc_blocks >= 1
            Kt_bytes = Kt_blocks * Kr * num_byte_A
            if min_Mc_blocks * Mr * Kt_bytes < L2:
                # Strategy 1: A (Mc x Kt) resides in L2 and reused by all Nt
                # when Nc_blocks is kept 1. Mc should be large enough (>= min_Mc_blocks)
                # to reuse B (Kc x Nr) in L1. This makes C (Mc x Nr) small enough to reside
                # in L1.
                Mc_blocks = min(Mt_blocks, math.floor(L2 / (Mr * Kt_bytes)))
                Nc_blocks = 1
            else:
                # Strategy 2: Kt is too large to hold A (Mc x Kt) in L2, we reuse
                # A (Mc x Kc) in L2 by B (Kc x Nc). C (Mc x Nc) resides in L2.
                Mc_blocks = Mt_blocks
                Nc_blocks = min(math.ceil(Mc_blocks * Mr / Nr), Nt_blocks)
                Nc_bytes = Nc_blocks * Nr * 4  # assume C or acc is float32/int32
                Kc_bytes = Kc_blocks * Kr * num_byte_A
                if Mc_blocks * Mr * (Kc_bytes + Nc_bytes) > L2:
                    # The following is the solution for 4*Mc*Nc + Mc*Kc_bytes = L2,
                    # assuming Mc == Nc for good data reuse.
                    M_max = (math.sqrt(Kc_bytes * Kc_bytes + 16 * L2) - Kc_bytes) / 8
                    if M_max < Mc_blocks * Mr:
                        Mc_blocks = math.floor(M_max / Mr)
                        Nc_blocks = min(math.ceil(Mc_blocks * Mr / Nr), Nt_blocks)

            return Mc_blocks, Nc_blocks, Kc_blocks

        assert (
            not self.is_dynamic_M
        ), "Unable to determine cache blocking for dynamic M."
        register_blocking = self.register_blocking
        thread_blocking = self.thread_blocking(num_threads)

        return GemmBlocking(*get_cache_blocking(register_blocking, thread_blocking))

    def log_blockings(self):
        log.debug(f"Register blocking: {self.register_blocking}")  # noqa: G004
        if self.is_dynamic_M:
            # thread and cache blockings are determined at runtime for dynamic shapes
            return
        log.debug(
            f"Cache blocking: {self.cache_blocking(self.num_threads)}"  # noqa: G004
        )
        thread_blocking = self.thread_blocking(self.num_threads)
        log.debug(f"Thread blocking: {thread_blocking}")  # noqa: G004

        def get_occupancy():
            m_blocks = math.ceil(self.m / self.register_blocking.block_m)
            n_blocks = math.ceil(self.n / self.register_blocking.block_n)
            k_blocks = math.ceil(self.k / self.register_blocking.block_k)
            m = math.ceil(m_blocks / thread_blocking.block_m)
            n = math.ceil(n_blocks / thread_blocking.block_n)
            k = math.ceil(k_blocks / thread_blocking.block_k)
            return (m, n, k)

        log.debug(
            f"Number of threads: {self.num_threads}, occupancy: {get_occupancy()}"  # noqa: G004
        )

    def maybe_k_slicing(self):
        if self.num_threads == 1:
            return False
        if self.is_dynamic_M:
            # TODO(jgong5): perhaps use size hint to decide?
            return True
        register_blocking = self.register_blocking
        k_blocks = math.ceil(self.k / register_blocking.block_k)
        thread_blocking = self.thread_blocking(self.num_threads)
        return k_blocks > thread_blocking.block_k

    @classmethod
    def add_choices(
        cls,
        choices,
        layout,
        input_nodes,
        beta=1,
        alpha=1,
        has_bias=False,
        trans_w=False,
        input_indices=None,
        epilogue_creator: Optional[Callable[[ir.Buffer], ir.Pointwise]] = None,
        act_mapping: Optional[dict[int, ir.IRNode]] = None,
    ):
        if input_indices is None:
            input_indices = list(range(len(input_nodes)))
        only_one_input = (
            input_nodes[0] == input_nodes[1] if len(input_nodes) > 1 else False
        )

        def reorder_and_filter(inputs, layout_or_out):
            if has_bias:
                assert len(input_indices) >= 3
                # Assume the input order is [inp, x, w] and we reorder it to [x, w, inp]
                inp_idx = input_indices[0]
                x_idx = input_indices[1]
                w_idx = input_indices[2]
                return [
                    inputs[x_idx],
                    inputs[w_idx],
                    inputs[inp_idx],
                    *[inputs[idx] for idx in input_indices[3:]],
                ], layout_or_out
            elif len(inputs) >= len(input_indices):
                assert len(input_indices) >= 2
                return [inputs[idx] for idx in input_indices], layout_or_out
            else:
                # For when input is used for x and w, i.e. X@X.T or similar
                # Assumes the first input is the only input
                assert len(inputs) == 1
                return [inputs[0]] * len(input_indices), layout_or_out

        new_inputs, new_layout = reorder_and_filter(input_nodes, layout)
        is_mkldnn_wgt = (
            new_inputs[1].get_name() in V.graph.constants
            and V.graph.constants[new_inputs[1].get_name()].is_mkldnn
        )
        if is_mkldnn_wgt:
            # It shouldn't happen as viewing an mkldnn tensor, we can extend the
            # implementation if it does.
            assert not isinstance(new_inputs[1], ir.BaseView)
        # Note that the layout of MKLDNN Tensor is with the wrong stride
        view_size = new_inputs[1].layout.size
        view_stride = new_inputs[1].layout.stride
        view_offset = new_inputs[1].layout.offset

        def maybe_to_dense(inputs, layout_or_out):
            new_inputs = list(inputs)
            if isinstance(inputs[1], torch.Tensor):
                W = inputs[1]
                new_inputs[1] = W.to_dense() if W.is_mkldnn else W
            return new_inputs, layout_or_out

        def normalize_shapes(inputs, layout_or_out):
            new_inputs = list(inputs)
            if not is_mkldnn_wgt and isinstance(new_inputs[1], torch.Tensor):
                if has_free_symbols(view_size):
                    # If batch size B is dynamic, we need to set the batch size and possibly stride
                    assert not has_free_symbols(view_size[1:])
                    view_size[:] = V.graph.sizevars.size_hints(view_size)
                    view_stride[:] = V.graph.sizevars.size_hints(view_stride)
                # With the assumptation that W is the storage of unwrap view
                # thus view it back here
                new_inputs[1] = new_inputs[1].as_strided(
                    view_size, view_stride, view_offset
                )

            if not trans_w:
                return new_inputs, layout_or_out
            X = new_inputs[0]
            W = new_inputs[1]
            B = new_inputs[2] if has_bias else None
            W = transpose_w(W, trans_w)
            B = expand_bias(B, X)  # type:ignore[arg-type]
            new_inputs[1] = W
            if B is not None:
                new_inputs[2] = B
            return new_inputs, layout_or_out

        # TODO(jgong5): decide proper number of threads per problem size
        num_threads = parallel_num_threads()
        new_inputs, _ = normalize_shapes(*maybe_to_dense(new_inputs, new_layout))
        m, n, k, *_ = mm_args(
            new_inputs[0],
            new_inputs[1],
            mat2_transposed=cls.is_woq_int4(),
            use_4x2_dim=cls.is_woq_int4(),
        )
        output_dtype, compute_dtype = get_gemm_template_output_and_compute_dtype(
            new_inputs[0].get_dtype()
        )
        micro_gemm = create_micro_gemm(
            "micro_gemm",
            m,
            n,
            k,
            input_dtype=new_inputs[0].get_dtype(),
            input2_dtype=new_inputs[1].get_dtype(),
            output_dtype=output_dtype,
            compute_dtype=compute_dtype,
            alpha=alpha,
            num_threads=num_threads,
            use_ref=not cls.is_woq_int4(),
            q_group_size=cls.q_group_size(),
        )
        assert micro_gemm is not None
        pre_block_weights = cls.check_if_block_weight(new_inputs[1], micro_gemm)
        micro_gemm.use_local_vnni_blocking(not pre_block_weights)

        def preprocessor(inputs, layout):
            new_inputs, new_layout = normalize_shapes(
                *maybe_to_dense(*reorder_and_filter(inputs, layout))
            )
            if only_one_input and isinstance(new_inputs[0], torch.Tensor):
                return new_inputs[1:], new_layout
            return cls.prep_weight(
                new_inputs, new_layout, micro_gemm, pre_block_weights
            )

        def postprocessor(output):
            if isinstance(output, ir.TensorBox):
                # prepack the weight as input to the template buffer
                template_buffer = ir.InputsKernel.unwrap_storage_for_input(output)
                assert isinstance(template_buffer, ir.CppTemplateBuffer)
                new_input_nodes, _ = reorder_and_filter(input_nodes, layout)

                W_node = new_input_nodes[1]
                if W_node.get_name() not in V.graph.constants:
                    return output
                W = V.graph.constants[W_node.get_name()]
                new_input_nodes[1] = W
                new_input_nodes, new_layout = normalize_shapes(
                    *maybe_to_dense(new_input_nodes, layout)
                )
                new_input_nodes, _ = cls.prep_weight(
                    new_input_nodes, new_layout, micro_gemm, pre_block_weights
                )
                W_packed = new_input_nodes[1]
                W_packed_constant = V.graph.add_tensor_constant(W_packed)
                new_input_nodes[1] = W_packed_constant

                # Prune unused tensors
                prune_tensors(input_nodes, new_input_nodes)

                template_buffer.inputs[1] = ir.InputsKernel.unwrap_storage_for_input(
                    W_packed_constant
                )
            return output

        template = DataProcessorTemplateWrapper(
            cls,
            preprocessor,
            postprocessor,
            input_nodes=input_nodes,
            layout=layout,
            num_threads=num_threads,
            register_blocking=micro_gemm.register_blocking,
            beta=beta,
            alpha=alpha,
            has_bias=has_bias,
            epilogue_creator=epilogue_creator,
<<<<<<< HEAD
            should_block_weights=block_weights,
            name=micro_gemm.__class__.__name__,
=======
            should_block_weights=pre_block_weights,
>>>>>>> a2557543
        )
        template.maybe_append_choice(choices)
        return template

    @staticmethod
    def get_padded_size(n, block_n, k, should_block_weight):
        padded_n = get_padded_n(n, block_n)
        # We assume that all GEMM weight tensors should be blocked and padded
        new_size = [padded_n // block_n, k, block_n]
        return new_size, padded_n

    @classmethod
    def prep_weight(
        cls,
        inputs,
        layout: ir.Layout,
        micro_gemm: CppMicroGemm,
        should_block_weight: bool,
    ):
        """
        NOTE Weight prep consists of 2 separate steps:
        1. Blocking the weight tensor into a 3D shape: [n//block_n, k, block_n]
           This is always done if the weight tensor is contant, i.e. for all GEMM and some BMM.
           For BMM, we also block non-contiguous weight tensors, since they would be reshaped anyway.
           This assumes that blocked, contiguous weights will be more efficient for the GEMM kernel,
           and is worth the overhead of reshape and blocking.

           This blocking includes additional padding, when n is not a multiple of block_n.
           This padding allows a more efficient microkernel implementation. For BMM, this is only done
           if reshape would happen anyway, i.e.  if the weight tensor is constant, is not contiguous,
           or is using AMX VNNI layout.
        2. Packing the weight tensor into a VNNI-friendly shape. For constant input,
           this is done at the same time as the weight blocking.

        At compile time, the constant weight tensors are blocked and packed. For non-constant tensors (e.g. BMM)
        which will be blocked (non-contiguous or VNNI-layout tensors), the weight tensor is blocked and packed at runtime.

        CppBmmTemplate overrides the methods get_padded_size, and block_weight in order to accommodate
        an additional dimension for the batch size and to determine if the weight tensor should be blocked.
        """
        W = inputs[1]
        new_inputs = list(inputs)
        if cls.is_woq_int4():
            assert (
                len(W.get_size()) == 2
                if isinstance(W, ir.IRNode)
                else len(W.shape) == 2
            )
            n, k = W.get_size() if isinstance(W, ir.IRNode) else W.shape
        else:
            k, n = W.get_size()[-2:] if isinstance(W, ir.IRNode) else W.shape[-2:]
        _, block_n, _ = micro_gemm.register_blocking
        new_size, padded_n = cls.get_padded_size(n, block_n, k, should_block_weight)
        padding = padded_n - n

        if should_block_weight:
            blocked_w = cls.block_weight(W, new_size, padding)
            new_inputs[1] = cls.pack_vnni_weight(blocked_w, micro_gemm, new_size)
        else:
            blocked_w = W

        def _is_int8_gemm(inputs):
            return (
                isinstance(inputs[0], ir.IRNode)
                and inputs[0].get_dtype() in [torch.uint8, torch.int8]
            ) or (
                isinstance(inputs[0], torch.Tensor)
                and inputs[0].dtype in [torch.uint8, torch.int8]
            )

        if _is_int8_gemm(new_inputs):
            BCompensate = None
            if isinstance(W, ir.IRNode):
                BCompensate = V.graph.add_tensor_constant(
                    V.graph.constants[W.get_name() + "_BMatrixCompens"],
                    W.get_name() + "_BMatrixCompens",
                )
            else:
                # Use the original W, not the blocked_w in new_inputs[1] to calculate BCompensate
                BCompensate = torch.sum(W.to_dense().to(torch.float), dim=0)  # type: ignore[assignment]
            new_inputs.append(BCompensate)
        return new_inputs, layout

    @staticmethod
    def check_if_block_weight(W, micro_gemm):
        return True

    @classmethod
    def block_weight(cls, W, new_size, padding):
        # These are separated into two methods to allow subclasses to override them separately
        if isinstance(W, ir.IRNode):
            if W.get_name() in V.graph.constants:
                # Create a new buffer, representing the constant blocked tensor
                blocked_w = ir.Buffer(
                    name=W.get_name(),  # Borrow the registered buffer name
                    layout=ir.FixedLayout(
                        W.get_device_or_error(),
                        W.get_dtype(),
                        new_size,
                        ir.FlexibleLayout.contiguous_strides(new_size),
                        0,
                    ),
                )
            else:
                if not isinstance(W, ir.TensorBox):
                    W = ir.TensorBox(W)
                permute_dims = list(range(len(new_size)))
                permute_dims[-2], permute_dims[-3] = permute_dims[-3], permute_dims[-2]
                permute_size = list(new_size)
                permute_size[-2], permute_size[-3] = permute_size[-3], permute_size[-2]
                blocked_w = L.constant_pad_nd(W, (0, padding))
                blocked_w = L.permute(
                    L.view(blocked_w, permute_size),
                    permute_dims,
                )
        else:
            assert isinstance(W, torch.Tensor)
            # Pad the weight tensor and reshape it into a 3D blocked shape
            blocked_size = list(new_size)
            blocked_size[-2], blocked_size[-3] = blocked_size[-3], blocked_size[-2]
            blocked_w = (
                torch.nn.functional.pad(W, (0, padding))  # type: ignore[assignment]
                .reshape(*blocked_size)
                .transpose(-3, -2)
                .contiguous()
            )
        return blocked_w

    @classmethod
    def pack_vnni_weight(cls, W, micro_gemm, new_size):
        # These are separated into two methods to allow subclasses to override them separately
        if isinstance(W, ir.IRNode):
            if isinstance(W, ir.Buffer) and W.get_name() in V.graph.constants:
                return W
            k = new_size[-2]
            if not isinstance(W, ir.TensorBox):
                W = ir.TensorBox(W)
            if micro_gemm.get_b_layout() != LayoutType.NORMAL:
                permute_dims = list(range(len(new_size) + 1))
                permute_dims[-1], permute_dims[-2] = permute_dims[-2], permute_dims[-1]
                vnni_size = 4 if micro_gemm.get_b_layout() == LayoutType.VNNI4 else 2
                vnni_view_size = list(new_size)
                vnni_view_size[-2] = k // vnni_size
                vnni_view_size.insert(-1, vnni_size)
                W = L.view(
                    L.permute(L.view(W, vnni_view_size), permute_dims),
                    new_size,
                )
            W = ir.ExternKernel.realize_input(W)
            W = ir.ExternKernel.require_contiguous(W)
            return W
        else:
            k = new_size[-2]
            # Apply VNNI packing to the weight tensor
            if micro_gemm.get_b_layout() != LayoutType.NORMAL:
                # TODO: Move VNNI weight packing for non-constant tensors into the template,
                # to improve cache locality and avoid full-tensor copy.
                layout_str = (
                    "VNNI4"
                    if micro_gemm.get_b_layout() == LayoutType.VNNI4
                    else "VNNI2"
                )
                assert micro_gemm.get_b_layout() in [
                    LayoutType.VNNI2,
                    LayoutType.VNNI4,
                ], f"We only support {layout_str} for now"
                vnni_size = 4 if micro_gemm.get_b_layout() == LayoutType.VNNI4 else 2
                assert (
                    k % vnni_size == 0
                ), f"k should be divisible by vnni_size for {layout_str} layout"
                vnni_view_size = list(new_size)
                vnni_view_size[-2] = k // vnni_size
                vnni_view_size.insert(-1, vnni_size)
                W = W.view(vnni_view_size).transpose(-1, -2).contiguous().view(new_size)
            # normalize stride to be "contiguous_strides" per size
            # this avoids the problems in L.view during template codegen
            new_stride = [1]
            for sz in reversed(W.shape[1:]):
                new_stride.insert(0, new_stride[0] * sz)
            W = W.as_strided(W.shape, new_stride)
            return W

    def get_default_reindexers(self, epilogue_nodes):
        return [None] * len(epilogue_nodes)

    def get_options(
        self,
        kernel: CppTemplateKernel,
        template_buffer_node: Optional[ir.CppTemplateBuffer] = None,
        flag_template_buffer_has_other_users: Optional[bool] = None,
        epilogue_nodes: Optional[list[ir.IRNode]] = None,
    ) -> dict[str, Any]:
        assert len(self.input_nodes) >= 2

        int8_gemm = self.input_nodes[0].get_dtype() in [torch.uint8, torch.int8]
        x_scale = None
        x_zp = None
        w_scale = None
        w_zp = None
        inp = None
        q_group_size_node = None
        qscale_and_zeros = None
        if int8_gemm:
            X, W = self.input_nodes[0], self.input_nodes[1]
            bias_idx = 2 if self.has_bias else 1
            inp = self.input_nodes[bias_idx] if self.has_bias else None
            x_scale = self.input_nodes[bias_idx + 1]
            x_zp = self.input_nodes[bias_idx + 2]
            w_scale = self.input_nodes[bias_idx + 3]
            w_zp = self.input_nodes[bias_idx + 4]
            Y = self.output_node
        elif self.is_woq_int4():
            X, W = self.input_nodes[0], self.input_nodes[1]
            Y = self.output_node
            q_group_size_node = self.input_nodes[2]
            qscale_and_zeros = self.input_nodes[3]
        else:
            X, W = self.input_nodes[0], self.input_nodes[1]
            Y = self.output_node
            inp = self.input_nodes[2] if self.has_bias else None

        template_buffer_has_other_users = None

        if template_buffer_node is not None:
            # Use the updated prepacked weight buffer
            W = template_buffer_node.inputs[1]
            Y = template_buffer_node

            assert flag_template_buffer_has_other_users is not None
            template_buffer_has_other_users = flag_template_buffer_has_other_users

        template_buffer = Y
        gemm_output_buffer = template_buffer

        epilogues: list[ir.IRNode] = []
        reindexers: list[Optional[Callable[[list[Any]], list[Any]]]] = []
        epilogue_creators: list[Callable[[ir.Buffer], ir.Pointwise]] = []
        fake_buffers: list[ir.Buffer] = []
        Y_aliases = OrderedSet[str]()

        use_local_acc = (
            self.layout.dtype != torch.float
            or template_buffer_has_other_users
            or int8_gemm
            or self.padded_n != self.n
            or self.maybe_k_slicing()
            or (epilogue_nodes and epilogue_nodes[-1].get_dtype() != self.layout.dtype)
        )

        # TODO(jgong5): for int8 gemm, bias-add is handled outside of gemm template,
        # but we'd better move it here to align with fp.
        if inp is not None and self.beta != 0 and not int8_gemm:
            # add an epilogue for bias add
            def _bias_add_epilogue(buf):
                return create_epilogue_with_attr(
                    buf, "bias_add", other=inp, beta=self.beta, dtype=self.layout.dtype
                )

            epilogue_creators.append(_bias_add_epilogue)

        if self.epilogue_creator is not None:
            epilogue_creators.append(self.epilogue_creator)

        # When the GEMM output buffer is localized but it has users other than the epilogue nodes,
        # we need to copy the value in the GEMM output local buffer to a global buffer.
        def need_copy_from_local_to_global_buffer_epilogue(
            use_local_acc, template_buffer_has_other_users, epilogue_creators
        ):
            # The GEMM output buffer is a global buffer, thus copy is not needed.
            if not use_local_acc:
                return False

            # The possible value of template_buffer_has_other_users is (None, False, True)
            # It is None when generating the gemm template during autotune and it will have value during scheduler codegen.
            # extra copy_from_local_to_global_buffer_epilogue is not needed in either of the below two cases:
            #   1. template_buffer_has_other_users is None (i.e. when doing the codegen during autotune)
            #   2. template_buffer_has_other_users is False, which means it's safe to keep the value in the
            #       GEMM output buffer in local buffer only (no users outside of the epilogues will use its value).
            if not template_buffer_has_other_users:
                return False

            # When bias is not None or self.epilogue_creator is not None,
            # there will be epilogue_creators after the GEMM.
            # The GEMM output buffer is localized while
            # the output buffer of the epilogue_creators is a global buffer.
            if epilogue_creators:
                return False

            return True

        if need_copy_from_local_to_global_buffer_epilogue(
            use_local_acc, template_buffer_has_other_users, epilogue_creators
        ):

            def copy_from_local_to_global_buffer_epilogue(input_buffer: ir.Buffer):
                dtype = self.layout.dtype
                input_loader = input_buffer.make_loader()

                def copy_inner(index):
                    input = input_loader(index)
                    result = ops.to_dtype(input, dtype)
                    return result

                return ir.Pointwise(
                    device=input_buffer.get_device_or_error(),
                    dtype=self.layout.dtype,
                    inner_fn=copy_inner,
                    ranges=input_buffer.get_size(),
                )

            epilogue_creators.append(copy_from_local_to_global_buffer_epilogue)

        # NOTE [How CPP GEMM template epilogues are organized]
        #   gemm_output_buffer
        #     --> zero or more in-template epilogues (created by `epilogue_creators`) -->
        #   template_buffer
        #     --> zero or more out-of-template epilogues (`epilogue_nodes`) -->
        #   Y
        if epilogue_creators:
            assert isinstance(template_buffer, ir.IRNode)
            gemm_output_name = f"{template_buffer.get_name()}_GemmOut"
            gemm_output_buffer = ir.Buffer(
                name=gemm_output_name, layout=template_buffer.layout
            )
            current_input_buffer = gemm_output_buffer
            for i, creator in enumerate(epilogue_creators):
                if i == len(epilogue_creators) - 1:
                    buffer_name = template_buffer.get_name()
                else:
                    buffer_name = f"{gemm_output_name}_epilogue_{i}"
                epilogues.append(
                    ir.ComputedBuffer(
                        name=buffer_name,
                        layout=template_buffer.layout,
                        data=creator(current_input_buffer),
                    )
                )
                fake_buffers.append(current_input_buffer)
                Y_aliases.add(current_input_buffer.get_name())
                reindexers.append(None)
                if i < len(epilogue_creators) - 1:
                    current_input_buffer = ir.Buffer(
                        name=buffer_name, layout=template_buffer.layout
                    )

        assert isinstance(Y, (ir.Buffer, ir.ReinterpretView))
        Y_2d: Union[ir.Buffer, ir.ReinterpretView] = Y

        if epilogue_nodes:
            if not template_buffer_has_other_users:
                assert isinstance(template_buffer, ir.IRNode)
                Y_aliases.add(template_buffer.get_name())
            epilogues.extend(epilogue_nodes)
            assert Y.get_numel() == epilogues[-1].get_numel()
            Y = cast(ir.Buffer, epilogues[-1])
            assert isinstance(template_buffer, ir.Buffer)
            Y_2d, reindexers = gen_2d_view_of_epilogue_buf(
                Y,
                template_buffer,
                epilogue_nodes,
                reindexers,
                default_reindexers=self.get_default_reindexers(epilogue_nodes),
            )

        output_dtype, compute_dtype = get_gemm_template_output_and_compute_dtype(
            X.get_dtype()
        )
        micro_gemm = create_micro_gemm(
            f"{kernel.kernel_name}_micro_gemm",
            self.m,
            self.n,
            self.k,
            input_dtype=X.get_dtype(),
            input2_dtype=W.get_dtype(),
            output_dtype=output_dtype,
            compute_dtype=compute_dtype,
            alpha=self.alpha,
            num_threads=self.num_threads,
            use_ref=not self.is_woq_int4(),
            q_group_size=self.q_group_size(),
        )
        assert micro_gemm is not None
        micro_gemm.use_local_vnni_blocking(not self.should_block_weights)
        assert self.register_blocking == micro_gemm.register_blocking
        self.log_blockings()
        if isinstance(micro_gemm, CppMicroGemmAMX):
            counters["inductor"]["cpp_micro_gemm_amx_counter"] += 1
        if isinstance(micro_gemm, CppMicroBrgemm):
            counters["inductor"]["cpp_micro_brgemm_counter"] += 1

        L1_cache_size = torch._C._cpu._L1d_cache_size()  # per core cache size in Bytes
        assert L1_cache_size > 0, f"Expect L1_cache_size > 0 but got {L1_cache_size}"

        L2_cache_size = torch._C._cpu._L2_cache_size()  # per core cache size in Bytes
        assert L2_cache_size > 0, f"Expect L2_cache_size > 0 but got {L2_cache_size}"

        options = dict(
            X=X,
            W=W,
            inp=inp,
            Y=Y,
            N=self.n,
            K=self.k,
            PADDED_N=self.padded_n,
            GemmOut=gemm_output_buffer,
            aliases={alias: Y.get_name() for alias in Y_aliases},
            beta=self.beta,
            alpha=self.alpha,
            num_threads=self.num_threads,
            micro_gemm=micro_gemm,
            is_dynamic_M=self.is_dynamic_M,
            template=self,
            kernel=kernel,
            export_declaration=get_export_declaration(),
            epilogue_nodes=epilogues,
            reindexers=reindexers,
            Y_2d=Y_2d,
            use_local_acc=use_local_acc,
            maybe_k_slicing=self.maybe_k_slicing(),
            x_scale=x_scale,
            x_zp=x_zp,
            w_scale=w_scale,
            w_zp=w_zp,
            acc_buf_dtype=torch.int32 if int8_gemm else torch.float,
            DTYPE_TO_CPP=DTYPE_TO_CPP,
            L1_cache_size=L1_cache_size,
            L2_cache_size=L2_cache_size,
            config=config,
            fake_buffers=fake_buffers,
            is_woq_int4=self.is_woq_int4(),
            q_group_size=q_group_size_node,
            qscale_and_zeros=qscale_and_zeros,
        )
        return options

    def render(  # type: ignore[override, return]
        self,
        kernel: CppTemplateKernel,
        template_buffer_node: Optional[ir.CppTemplateBuffer] = None,
        flag_template_buffer_has_other_users: Optional[bool] = None,
        epilogue_nodes: Optional[list[ir.IRNode]] = None,
        **kwargs,
    ) -> str:
        options = self.get_options(
            kernel=kernel,
            template_buffer_node=template_buffer_node,
            flag_template_buffer_has_other_users=flag_template_buffer_has_other_users,
            epilogue_nodes=epilogue_nodes,
        )
        self.render_options = options

        with contextlib.ExitStack() as stack:
            for buf in options["fake_buffers"]:
                stack.enter_context(
                    patch.object(V.graph, "get_dtype", self._fake_get_dtype(buf))
                )
            return self._template_from_string(GEMM_TEMPLATE).render(**options)

    def codegen_blocks(
        self,
        num_threads,
        N,
        K,
        micro_gemm,
        is_dynamic_M,
        kernel,
        GemmOut,
        config,
        L1_cache_size,
        L2_cache_size,
        X,
        W,
    ):
        options = dict(
            num_threads=num_threads,
            N=N,
            K=K,
            micro_gemm=micro_gemm,
            is_dynamic_M=is_dynamic_M,
            kernel=kernel,
            GemmOut=GemmOut,
            config=config,
            L1_cache_size=L1_cache_size,
            L2_cache_size=L2_cache_size,
            template=self,
            X=X,
            W=W,
            is_woq_int4=self.is_woq_int4(),
        )
        return self._template_from_string(GEMM_TEMPLATE_INIT_BLOCKING).render(options)

    def codegen_microkernel_def(self):
        return self._template_from_string(GEMM_TEMPLATE_MICROKERNEL_DEF).render(
            self.render_options
        )

    def codegen_gemm_stub_def(self):
        microkernel = self.codegen_microkernel_def()
        return microkernel + self._template_from_string(GEMM_TEMPLATE_STUB_DEF).render(
            self.render_options
        )

    def codegen_multi_threads_params(self):
        return self._template_from_string(GEMM_TEMPLATE_MULTI_THREADS_PARAMS).render()

    def codegen_single_thread_params(self, is_dynamic_M):
        options = dict(
            is_dynamic_M=is_dynamic_M,
        )
        return self._template_from_string(GEMM_TEMPLATE_SINGLE_THREAD_PARAMS).render(
            options
        )

    def codegen_m_loop_params(self):
        return self._template_from_string(GEMM_TEMPLATE_M_LOOP_PARAMS).render()

    def codegen_n_loop_params(self):
        return self._template_from_string(GEMM_TEMPLATE_N_LOOP_PARAMS).render()

    @classmethod
    def is_woq_int4(cls):
        return False

    @classmethod
    def q_group_size(cls):
        return None


class CppWoqInt4GemmTemplateMeta(type):
    def __getitem__(cls, q_group_size):
        class CppWoqInt4GemmTemplateInstance(CppGemmTemplate):
            def __init__(
                self,
                *args,
                **kwargs,
            ) -> None:
                super().__init__(
                    *args,
                    **kwargs,
                )

            @classmethod
            def is_woq_int4(cls):
                return True

            @classmethod
            def q_group_size(cls):
                return q_group_size

            @staticmethod
            def check_if_block_weight(W, micro_gemm):
                # For WOQ INT4, weight is already packed
                return False

        return CppWoqInt4GemmTemplateInstance


class CppWoqInt4GemmTemplate(metaclass=CppWoqInt4GemmTemplateMeta):
    pass<|MERGE_RESOLUTION|>--- conflicted
+++ resolved
@@ -982,12 +982,8 @@
             alpha=alpha,
             has_bias=has_bias,
             epilogue_creator=epilogue_creator,
-<<<<<<< HEAD
-            should_block_weights=block_weights,
+            should_block_weights=pre_block_weights,
             name=micro_gemm.__class__.__name__,
-=======
-            should_block_weights=pre_block_weights,
->>>>>>> a2557543
         )
         template.maybe_append_choice(choices)
         return template
