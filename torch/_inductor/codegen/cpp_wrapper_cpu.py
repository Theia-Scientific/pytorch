--- conflicted
+++ resolved
@@ -756,11 +756,7 @@
                 )
 
                 if tensor.is_mkldnn:
-<<<<<<< HEAD
-                    opaque_metadata_tensor = torch.ops.onednn._get_mkldnn_serialized_md(
-=======
-                    opaque_metadata_tensor = torch.ops.mkldnn._get_onednn_serialized_md(
->>>>>>> d47cf775
+                    opaque_metadata_tensor = torch.ops.onednn._get_onednn_serialized_md(
                         tensor
                     )
                     assert (
