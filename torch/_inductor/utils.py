--- conflicted
+++ resolved
@@ -1292,13 +1292,8 @@
     )
 
 
-<<<<<<< HEAD
-def use_triton_tma_template(*matrices):
+def use_triton_tma_template(*matrices: IRNode) -> bool:
     from torch.utils._triton import has_triton_tma
-=======
-def use_triton_tma_template(*matrices: IRNode) -> bool:
-    from torch.utils._triton import has_triton_tma_device
->>>>>>> cba14212
 
     from .virtualized import V
 
