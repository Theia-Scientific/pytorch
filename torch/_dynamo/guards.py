--- conflicted
+++ resolved
@@ -1694,15 +1694,12 @@
             exc.unimplemented_v2(
                 gb_type="Attempted to guard on uninitialized nn.Module",
                 context="",
-<<<<<<< HEAD
-                explanation=f"Attempted to setup NN_MODULE guard on unitialized class {type(val)}.",
-                hints=[*graph_break_hints.FUNDAMENTAL],
-=======
-                explanation="Attempted to setup an NN_MODULE guard on unitialized "
-                f"nn.Module subclass `{type(val)}`. Please ensure the `nn.Module` "
-                "subclass instance has called `super().__init__()`.",
-                hints=[],
->>>>>>> 4860a4a3
+                explanation="Attempted to setup an NN_MODULE guard on uninitialized "
+                f"nn.Module subclass `{type(val)}`.",
+                hints=[
+                    "Ensure the `nn.Module` subclass instance has called `super().__init__()`.",
+                    *graph_break_hints.FUNDAMENTAL,
+                ],
             )
 
     def FUNCTION_MATCH(self, guard: Guard):
