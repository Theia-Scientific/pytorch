--- conflicted
+++ resolved
@@ -5,11 +5,7 @@
 
 import torch
 import torch.nn.functional as F
-<<<<<<< HEAD
 import torch.utils._pytree as pytree
-from torch._export import capture_pre_autograd_graph
-=======
->>>>>>> c0d71063
 
 # Makes sure that quantized_decomposed ops are registered
 from torch.ao.quantization.fx._decomposed import quantized_decomposed_lib  # noqa: F401
