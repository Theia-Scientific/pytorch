# Owner(s): ["oncall: export"]
# flake8: noqa
import copy
import unittest
from re import escape
from typing import Any, List

import torch
import torch._dynamo as torchdynamo
from torch._higher_order_ops.torchbind import enable_torchbind_tracing
from torch.export import export, FlatArgsAdapter, unflatten
from torch.export.unflatten import _disable_interpreter
from torch.testing._internal.common_utils import (
    IS_WINDOWS,
    run_tests,
    skipIfTorchDynamo,
    TestCase,
)
from torch.testing._internal.torchbind_impls import init_torchbind_implementations
<<<<<<< HEAD
from torch.utils.pytree.python import (
    LeafSpec,
    tree_flatten,
    tree_unflatten,
    TreeSpec,
    treespec_dumps,
    treespec_loads,
)
=======
from torch.utils._pytree import TreeSpec
>>>>>>> e0f22e54


@unittest.skipIf(not torchdynamo.is_dynamo_supported(), "dynamo isn't support")
class TestUnflatten(TestCase):
    def compare_outputs(self, eager, unflattened, args):
        orig_output = eager(*args)
        unflattened_output = unflattened(*args)
        self.assertTrue(torch.allclose(orig_output, unflattened_output))

    def test_unflatten_nested(self):
        class NestedChild(torch.nn.Module):
            def forward(self, x):
                return x / x

        class Child1(torch.nn.Module):
            def __init__(self) -> None:
                super().__init__()
                self.nested = NestedChild()
                self.register_parameter(
                    "child1param", torch.nn.Parameter(torch.ones(2, 3))
                )

            def forward(self, x):
                x = self.nested(x)
                return x + self.child1param

        class Child2(torch.nn.Module):
            def __init__(self) -> None:
                super().__init__()
                self.child2buffer = torch.nn.Buffer(torch.ones(2, 3))

            def forward(self, x):
                return x - self.child2buffer

        class MyModule(torch.nn.Module):
            def __init__(self) -> None:
                super().__init__()
                self.foo = Child1()
                self.bar = Child2()
                self.register_parameter(
                    "rootparam", torch.nn.Parameter(torch.ones(2, 3))
                )

            def forward(self, x):
                x = x * self.rootparam
                x = self.foo(x)
                x = self.bar(x)
                return x

        orig_eager = MyModule()
        export_module = export(orig_eager, (torch.rand(2, 3),), {}, strict=True)
        unflattened = unflatten(export_module)

        inputs = (torch.rand(2, 3),)

        # Compare the root modules and all submodules
        self.compare_outputs(orig_eager, unflattened, inputs)
        self.compare_outputs(orig_eager.foo, unflattened.foo, inputs)
        self.compare_outputs(orig_eager.bar, unflattened.bar, inputs)
        self.compare_outputs(orig_eager.foo.nested, unflattened.foo.nested, inputs)

        # Check state dicts are equal
        orig_state_dict = orig_eager.state_dict()
        exported_state_dict = unflattened.state_dict()
        for name, value in orig_state_dict.items():
            self.assertTrue(torch.allclose(value, exported_state_dict[name]))

    def test_unflatten_buffer_mutation(self):
        class Child(torch.nn.Module):
            def __init__(self) -> None:
                super().__init__()
                self.child2buffer = torch.nn.Buffer(torch.ones(2, 3))

            def forward(self, x):
                self.child2buffer.add_(x)
                return x - self.child2buffer

        class MyModule(torch.nn.Module):
            def __init__(self) -> None:
                super().__init__()
                self.foo = Child()
                self.register_parameter(
                    "rootparam", torch.nn.Parameter(torch.ones(2, 3))
                )

            def forward(self, x):
                x = self.foo(x)
                return x * self.rootparam

        eager_module = MyModule()
        export_module = export(eager_module, (torch.rand(2, 3),), {}, strict=True)
        unflattened_module = unflatten(export_module)

        # Buffer should look the same before and after one run
        eager_buffer = eager_module.foo.child2buffer
        unflattened_buffer = unflattened_module.foo.child2buffer
        self.assertTrue(torch.allclose(eager_buffer, unflattened_buffer))

        inputs = (torch.rand(2, 3),)
        eager_module(*inputs)
        unflattened_module(*inputs)
        self.assertTrue(torch.allclose(eager_buffer, unflattened_buffer))

    def test_unflatten_nested_access(self):
        class Child(torch.nn.Module):
            def __init__(self) -> None:
                super().__init__()
                self.child2buffer = torch.nn.Buffer(torch.ones(2, 3))

            def forward(self, x):
                return x - self.child2buffer

        class MyModule(torch.nn.Module):
            def __init__(self) -> None:
                super().__init__()
                self.foo = Child()
                self.register_parameter(
                    "rootparam", torch.nn.Parameter(torch.ones(2, 3))
                )

            def forward(self, x):
                x = x + self.foo.child2buffer
                x = self.foo(x)
                return x

        eager_module = MyModule()
        export_module = export(eager_module, (torch.rand(2, 3),), {}, strict=True)
        unflattened_module = unflatten(export_module)

        inputs = (torch.rand(2, 3),)
        self.compare_outputs(eager_module, unflattened_module, inputs)

    def test_unflatten_shared_submodule(self):
        class Shared(torch.nn.Module):
            def __init__(self) -> None:
                super().__init__()
                layernorm = torch.nn.LayerNorm(10)
                self.sub_net = torch.nn.Sequential(
                    layernorm,
                    torch.nn.ReLU(),
                    layernorm,
                    torch.nn.ReLU(),
                )

            def forward(self, x):
                return self.sub_net(x)

        eager_module = Shared()
        inps = (torch.rand(10),)
        export_module = export(eager_module, inps, {}, strict=True)
        unflattened_module = unflatten(export_module)
        self.compare_outputs(eager_module, unflattened_module, inps)
        self.assertTrue(hasattr(unflattened_module, "sub_net"))
        for i in range(len(eager_module.sub_net)):
            self.assertTrue(hasattr(unflattened_module.sub_net, str(i)))
        self.assertEqual(
            id(getattr(unflattened_module.sub_net, "0")),
            id(getattr(unflattened_module.sub_net, "2")),
        )

    @unittest.skipIf(IS_WINDOWS, "Windows not supported for this test")
    @skipIfTorchDynamo("Non strict mode is not meant to run with dynamo")
    def test_unflatten_preserve_signature(self):
        class NestedChild(torch.nn.Module):
            def forward(self, zx, y):
                return {"x": y["key"] + zx[1], "w": y["key"] * zx[1]}

        class Child1(torch.nn.Module):
            def __init__(self) -> None:
                super().__init__()
                self.nested = NestedChild()

            def forward(self, x, y):
                z = torch.ones_like(x)
                xw = self.nested((z, x), y={"key": y})
                return xw["w"] + z - xw["x"]

        class Child2(torch.nn.Module):
            def __init__(self) -> None:
                super().__init__()

            def forward(self, x):
                return x - 1

        class MyModule(torch.nn.Module):
            def __init__(self) -> None:
                super().__init__()
                self.foo = Child1()
                self.bar = Child2()

            def forward(self, x, y):
                x = self.foo(x, y)
                x = self.bar(x)
                return x

        orig_eager = MyModule()
        inps = torch.rand(2, 3), torch.rand(2, 3)
        for strict in [True, False]:
            export_module = export(
                orig_eager,
                inps,
                {},
                preserve_module_call_signature=("foo.nested",),
                strict=strict,
            )
            unflattened = unflatten(export_module)
            self.compare_outputs(export_module.module(), unflattened, inps)
            unflattened.foo.nested = NestedChild()
            self.compare_outputs(export_module.module(), unflattened, inps)

            # Test tree spec mismatched input
            orig_outs = export_module.module()(*inps)
            new_inps = *inps, torch.rand(2, 3)
            with self.assertRaisesRegex(
                TypeError,
                "There is no flat args adapter sepcified. Are you sure you are calling this with the right arguments?",
            ):
                unflattened(new_inps)

            # With flat args adapter
            class KeepTwoFlatArgsAdapter(FlatArgsAdapter):
                def adapt(
                    self,
                    target_spec: TreeSpec,
                    input_spec: TreeSpec,
                    input_args: List[Any],
                ) -> List[Any]:
                    while len(input_args) > 2:
                        input_args.pop(-1)
                    return input_args

            unflattened = unflatten(export_module, KeepTwoFlatArgsAdapter())
            new_outs = unflattened(*new_inps)
            self.assertTrue(torch.allclose(orig_outs, new_outs))

    def test_unflatten_param_list_dict(self):
        class Mod(torch.nn.Module):
            def __init__(self) -> None:
                super().__init__()
                self.param_list = torch.nn.ParameterList()
                self.param_dict = torch.nn.ParameterDict()
                for i in range(2):
                    self.param_list.append(torch.nn.Parameter(torch.randn((2, 3))))
                    self.param_dict[f"key_{i}"] = torch.nn.Parameter(
                        torch.randn((2, 3))
                    )

            def forward(self, x):
                for i in range(2):
                    x = x + self.param_list[i]
                    x = x + self.param_dict[f"key_{i}"]
                return x

        export_module = torch.export.export(Mod(), (torch.randn((2, 3)),), strict=True)
        unflattened = unflatten(export_module)

        self.compare_outputs(
            export_module.module(), unflattened, (torch.randn((2, 3)),)
        )

    @unittest.skipIf(IS_WINDOWS, "Windows not supported for this test")
    def test_unflatten_preserve_with_unused_input(self):
        class M1(torch.nn.Module):
            def forward(self, x, a, b):
                return x + a, b

        class M(torch.nn.Module):
            def __init__(self) -> None:
                super().__init__()
                self.m1 = M1()

            def forward(self, x, y):
                a, b = torch.topk(y, 2)
                return self.m1(x, a, b)[0]

        ep = torch.export.export(
            M(),
            (torch.randn(2), torch.randn(5)),
            preserve_module_call_signature=("m1",),
            strict=False,
        )
        ep.graph.eliminate_dead_code()
        unflattened = unflatten(ep)
        self.compare_outputs(ep.module(), unflattened, (torch.randn(2), torch.randn(5)))

    def test_unflatten_wrong_input(self):
        class Mod(torch.nn.Module):
            def __init__(self) -> None:
                super().__init__()
                self.param_list = torch.nn.ParameterList()
                self.param_dict = torch.nn.ParameterDict()
                for i in range(2):
                    self.param_list.append(torch.nn.Parameter(torch.randn((2, 3))))
                    self.param_dict[f"key_{i}"] = torch.nn.Parameter(
                        torch.randn((2, 3))
                    )

            def forward(self, x):
                a = x.sum()
                for i in range(2):
                    a = a + self.param_list[i].sum()
                    a = a + self.param_dict[f"key_{i}"].sum()
                return a

        export_module = torch.export.export(Mod(), (torch.randn((2, 3)),), strict=True)
        with self.assertRaisesRegex(
            RuntimeError,
            escape("Expected input at *args[0].shape[0] to be equal to 2, but got 6"),
        ):
            export_module.module()(torch.randn(6, 6))

        unflattened = unflatten(export_module)
        with self.assertRaisesRegex(
            RuntimeError,
            escape("Expected input at *args[0].shape[0] to be equal to 2, but got 6"),
        ):
            unflattened(torch.randn(6, 6))

    @unittest.skipIf(IS_WINDOWS, "Windows not supported for this test")
    def test_unflatten_with_inplace_compile(self):
        class NestedChild(torch.nn.Module):
            def forward(self, x):
                return x / x

        class Child1(torch.nn.Module):
            def __init__(self) -> None:
                super().__init__()
                self.nested = NestedChild()
                self.register_parameter(
                    "child1param", torch.nn.Parameter(torch.ones(2, 3))
                )

            def forward(self, x):
                x = self.nested(x)
                return x + self.child1param

        class Child2(torch.nn.Module):
            def __init__(self) -> None:
                super().__init__()
                self.child2buffer = torch.nn.Buffer(torch.ones(2, 3))

            def forward(self, x):
                return x - self.child2buffer

        class MyModule(torch.nn.Module):
            def __init__(self) -> None:
                super().__init__()
                self.foo = Child1()
                self.bar = Child2()
                self.register_parameter(
                    "rootparam", torch.nn.Parameter(torch.ones(2, 3))
                )

            def forward(self, x):
                x = x * self.rootparam
                x = self.foo(x)
                x = self.bar(x)
                return x

        orig_eager = MyModule()
        export_module = torch.export.export(
            orig_eager, (torch.rand(2, 3),), {}, strict=True
        )
        unflattened = unflatten(export_module)

        # in-place compilation should work. Pass fullgraph to ensure no graph breaks.
        from torch._dynamo.backends.debugging import ExplainWithBackend

        eb = ExplainWithBackend("inductor")
        unflattened.foo.compile(backend=eb, fullgraph=True)
        inputs = (torch.randn(2, 3),)
        self.compare_outputs(orig_eager, unflattened, inputs)
        self.assertEqual(len(eb.graphs), 1)

        unflattened.compile()
        self.compare_outputs(orig_eager, unflattened, inputs)

    def test_fx_trace(self):
        class MyModule(torch.nn.Module):
            def __init__(self) -> None:
                super().__init__()

            def forward(self, x, y):
                x = x[0] + x[1]
                x = x + y["foo"]
                return x

        orig_eager = MyModule()
        inputs = ((torch.rand(2, 3), torch.rand(2, 3)), {"foo": torch.rand(2, 3)})
        export_module = export(orig_eager, inputs, {}, strict=True)

        unflattened = unflatten(export_module)
        torch.fx.symbolic_trace(
            unflattened, concrete_args=(torch.fx.PH, torch.fx.PH, torch.fx.PH)
        )

    def test_double_nested_submodule(self):
        class SubSubMod(torch.nn.Module):
            def __init__(self) -> None:
                super().__init__()

            def forward(self, x):
                return x * x

        class SubMod(torch.nn.Module):
            def __init__(self) -> None:
                super().__init__()
                self.subsubmod = SubSubMod()

            def forward(self, x):
                return x - x

        class MyModule(torch.nn.Module):
            def __init__(self) -> None:
                super().__init__()
                self.submod = SubMod()

            def forward(self, x):
                return x + self.submod.subsubmod(x)

        orig_eager = MyModule()
        export_module = torch.export.export(
            orig_eager, (torch.rand(2, 3),), {}, strict=True
        )
        unflattened = unflatten(export_module)

        inputs = (torch.rand(2, 3),)
        self.compare_outputs(orig_eager, unflattened, inputs)

    def test_unflatten_container_type(self):
        class Leaf(torch.nn.Module):
            def __init__(self) -> None:
                super().__init__()
                self.linear = torch.nn.Linear(4, 4)

            def forward(self, x):
                return self.linear(x)

        class Bar(torch.nn.Module):
            def __init__(self) -> None:
                super().__init__()
                self.leaf = Leaf()
                self.buffer = torch.nn.Buffer(torch.randn(4, 4))

            def forward(self, x, z):
                return self.buffer.sum() + self.leaf(x).sum() + z[0].sum() + z[1].sum()

        class Foo(torch.nn.Module):
            def __init__(self) -> None:
                super().__init__()
                self.bar = Bar()

            def forward(self, x, z):
                y = self.bar.buffer + x + z[0] + z[1]
                return self.bar(x, z) + y.sum()

        inp = (torch.randn(4, 4), [torch.randn(4, 4), torch.randn(4, 4)])
        mod = Foo()

        ep_strict = torch.export.export(mod, inp, strict=True)  # noqa: F841
        ep_non_strict = torch.export.export(mod, inp, strict=False)

        gm_unflat_non_strict = unflatten(ep_non_strict)
        ep = torch.export.export(gm_unflat_non_strict, inp, strict=False)
        self.assertTrue(torch.allclose(ep.module()(*inp), mod(*inp)))

    def test_unflattened_module_nodes_has_meta_val(self):
        class SubMod(torch.nn.Module):
            def __init__(self) -> None:
                super().__init__()

            def forward(self, x):
                return x + x, x * x

        class MyModule(torch.nn.Module):
            def __init__(self) -> None:
                super().__init__()
                self.submod = SubMod()

            def forward(self, x):
                return x + sum(self.submod(x))

        orig_eager = MyModule()
        export_module = torch.export.export(
            orig_eager, (torch.rand(2, 3),), {}, strict=True
        )
        unflattened = unflatten(export_module)

        inputs = (torch.rand(2, 3),)
        self.compare_outputs(orig_eager, unflattened, inputs)

        def check_meta(gm):
            for n in gm.graph.nodes:
                if n.op == "output":
                    continue
                self.assertTrue(n.meta.get("val") is not None)

        for m in unflattened.modules():
            check_meta(m)

    def test_unflatten_requires_grad_param(self):
        class M(torch.nn.Module):
            def __init__(self) -> None:
                super().__init__()
                self.p = torch.nn.Parameter(torch.ones(3, 3), requires_grad=False)

            def forward(self, x):
                return self.p + x

        with torch.device("meta"):
            mod = M()

        inputs = (torch.randn(3, 3, device="meta"),)
        ep = export(mod, inputs, strict=True)
        unflattened = unflatten(ep)
        self.assertTrue(unflattened.state_dict()["p"].requires_grad is False)
        self.assertTrue(unflattened.p.requires_grad is False)

    def test_placeholder_and_get_attr_ordering_after_unflattened(self):
        class TransposeModule(torch.nn.Module):
            def __init__(self) -> None:
                super().__init__()
                self.conv = torch.nn.Conv2d(3, 1, 3, stride=2)

            def forward(self, x):
                x = self.conv(x)
                return x.transpose(0, 1)

        x = torch.randn(32, 3, 64, 64)
        exported_program = export(TransposeModule(), args=(x,), strict=True)
        unflattened_module = unflatten(exported_program)

        # Check the inputs of the created call_module node are in order
        call_module_input_order = []
        for node in unflattened_module.graph.nodes:
            if node.op == "call_module":
                transpose_module = unflattened_module.get_submodule(node.target)
                for sub_node in transpose_module.graph.nodes:
                    if sub_node.op == "placeholder" or sub_node.op == "get_attr":
                        call_module_input_order.append(sub_node.op)
        self.assertEqual(
            call_module_input_order, ["placeholder", "get_attr", "get_attr"]
        )

    def test_unflatten_constant_tensor(self):
        class SubMod(torch.nn.Module):
            def __init__(self) -> None:
                super().__init__()
                self.initializer = 0.1

            def forward(self, x):
                return x + torch.tensor(self.initializer)

        class Mod(torch.nn.Module):
            def __init__(self) -> None:
                super().__init__()
                self.submod = SubMod()

            def forward(self, x):
                return x + self.submod(x)

        export_module = torch.export.export(Mod(), (torch.randn((2, 3)),), strict=True)
        unflattened = unflatten(export_module)

        self.compare_outputs(
            export_module.module(), unflattened, (torch.randn((2, 3)),)
        )

    @skipIfTorchDynamo("custom objects not supported in dynamo yet")
    def test_unflatten_constant_obj(self):
        init_torchbind_implementations()

        @torch._library.register_fake_class("_TorchScriptTesting::_Foo")
        class FakeFoo:  # noqa: F841
            def __init__(self, x: int, y: int):
                self.x = x
                self.y = y

            @classmethod
            def __obj_unflatten__(cls, flat_ctx):
                return cls(**dict(flat_ctx))

            def add_tensor(self, z):
                return (self.x + self.y) * z

        class SubMod(torch.nn.Module):
            def __init__(self) -> None:
                super().__init__()
                self.attr = torch.classes._TorchScriptTesting._Foo(10, 20)

            def forward(self, x):
                return x + self.attr.add_tensor(x)

        class Mod(torch.nn.Module):
            def __init__(self) -> None:
                super().__init__()
                self.submod = SubMod()

            def forward(self, x):
                return x + self.submod(x)

        with enable_torchbind_tracing():
            export_module = torch.export.export(
                Mod(), (torch.randn((2, 3)),), strict=False
            )
        unflattened = unflatten(export_module)

        self.compare_outputs(
            export_module.module(), unflattened, (torch.randn((2, 3)),)
        )

    # skip connection is not supported yet
    @unittest.expectedFailure
    def test_unflatten_skipped_call_module(self):
        class C(torch.nn.Module):
            def __init__(self):
                super().__init__()

            def forward(self, x):
                return a.d(x.cos())

        class B(torch.nn.Module):
            def __init__(self):
                super().__init__()
                self.c = C()

            def forward(self, x):
                return self.c(x) + x

        class D(torch.nn.Module):
            def __init__(self):
                super().__init__()

            def forward(self, x):
                return x.sin()

        class A(torch.nn.Module):
            def __init__(self):
                super().__init__()
                self.b = B()
                self.d = D()

            def forward(self, x):
                return self.b(x)

        a = A()

        # The call chain looks like this:
        # A -> B -> C -> A.d
        ep = torch.export.export(a, (torch.randn(3),), strict=False)
        unflatten(ep)

    def test_nested_leaf_non_strict(self):
        class Leaf(torch.nn.Module):
            def forward(self, x):
                return x + 1

        class Nested(torch.nn.Module):
            def __init__(self) -> None:
                super().__init__()
                self.leaf = Leaf()

            def forward(self, x):
                return self.leaf(x) + 2

        class TopLevel(torch.nn.Module):
            def __init__(self) -> None:
                super().__init__()
                self.nested = Nested()

            def forward(self, x):
                return self.nested(x) + 3

        ep = torch.export.export(
            TopLevel(),
            (torch.randn(3),),
            strict=False,
            preserve_module_call_signature=("nested",),
        )

        torch.export.unflatten(ep)

    def test_unflatten_submodule_ordering(self):
        class Module2(torch.nn.Module):
            def __init__(self) -> None:
                super().__init__()
                self.buffer = torch.nn.Buffer(torch.rand(3, 4))
                self.register_parameter("param", torch.nn.Parameter(torch.rand(3, 4)))

            def forward(self, x):
                return x + self.buffer + self.param

        class Module1(torch.nn.Module):
            def __init__(self) -> None:
                super().__init__()
                self.buffer = torch.nn.Buffer(torch.rand(3, 4))
                self.register_parameter("param", torch.nn.Parameter(torch.rand(3, 4)))

            def forward(self, x):
                return x + self.buffer + self.param

        class Module(torch.nn.Module):
            def __init__(self) -> None:
                super().__init__()
                self.mod2 = Module2()
                self.mod3 = self.mod2
                self.mod1 = Module1()

            def forward(self, x):
                return self.mod3(self.mod2(self.mod1(x)))

        mod = Module()

        ep = torch.export.export(mod, (torch.randn(3, 4),), strict=True)

        unflattened = torch.export.unflatten(ep)
        fqn_list = [x for x, _ in unflattened.named_modules(remove_duplicate=False)]
        self.assertEqual(len(fqn_list), 4)
        self.assertEqual(
            [x for x, _ in mod.named_modules(remove_duplicate=False)],
            fqn_list,
        )

    def test_duplicate_placeholder(self):
        N, C, H, W = 1, 2, 2, 3

        class MyModule(torch.nn.Module):
            def __init__(self) -> None:
                super().__init__()
                layer = torch.nn.LayerNorm([C, H, W])
                self.norms = torch.nn.ModuleList(
                    [
                        layer,  # reuse layer norm
                        layer,
                        layer,
                    ]
                )

            def forward(self, input_):
                for i in range(len(self.norms)):
                    output = self.norms[i](input_)
                    input_ = output
                return output

        mod = MyModule()
        input_ = torch.randn(N, C, H, W)

        ep_strict = export(copy.deepcopy(mod), (input_,), strict=True)
        umod = unflatten(ep_strict)
        self.assertTrue(torch.allclose(umod(input_), mod(input_)))

        ep_non_strict = export(copy.deepcopy(mod), (input_,), strict=False)
        umod = unflatten(ep_non_strict)
        self.assertTrue(torch.allclose(umod(input_), mod(input_)))

    def test_simple_alias(self):
        # handle weight sharing, check tensor ids after unflattening
        class Foo(torch.nn.Module):
            def __init__(self) -> None:
                super().__init__()
                # alias param
                self.bias = torch.nn.Parameter(torch.randn(4))
                self.m = torch.nn.Linear(4, 4)
                self.m.bias = self.bias

            def forward(self, x):
                return self.m(x) + self.bias

        m = Foo()
        inps = (torch.randn(4, 4),)
        ep = export(m, inps, strict=True)
        unep = unflatten(ep)
        self.assertTrue(id(unep.m.bias) == id(unep.bias))

        # handle aliasing where one alias is unused
        class Foo(torch.nn.Module):
            def __init__(self) -> None:
                super().__init__()
                self.bias = torch.nn.Parameter(torch.randn(4))
                self.m = torch.nn.Linear(4, 4)
                self.m.bias = (
                    self.bias
                )  # self.bias is unused, aliasing should be handled

            def forward(self, x):
                return self.m(x)

        m = Foo()
        inps = (torch.randn(4, 4),)
        ep = export(m, inps, strict=True)
        unep = unflatten(ep)
        self.assertTrue(torch.allclose(unep(*inps), m(*inps)))

    def test_attr_as_submod_input(self):
        class layer(torch.nn.Module):
            def forward(self, x, const) -> torch.Tensor:
                return x + const

        class M(torch.nn.Module):
            def __init__(self) -> None:
                super().__init__()
                self.const = torch.nn.Buffer(torch.ones(4, 8))
                self.layers = torch.nn.ModuleList([layer() for _ in range(2)])

            def forward(self, x: torch.Tensor) -> torch.Tensor:
                for layer in self.layers:
                    x = layer(x, self.const)
                return x

        mod = M()
        x = torch.randn(4, 8)
        ep = export(mod, (x,), strict=True)
        unflattened = unflatten(ep)
        torch.testing.assert_close(unflattened(x), mod(x))

    def test_dedup_sym_size(self):
        # Here, sym_size & floor div are used in 3 subgraphs (top-level, m1, m2),
        # but only one copy of sym_size is created in the initial export graph.
        # For m1, sym_size & floordiv should be copied as recompute since we preserve the call signature,
        # but for m2 floordiv should be passed in as a placeholder.
        # Test that this is preserved, and the unflattened module runs correctly.
        class M1(torch.nn.Module):
            def forward(self, x, y):
                d = x.size(0) // 2
                return y[:d]

        class M2(torch.nn.Module):
            def forward(self, x, y):
                d = x.size(0) // 2
                return y[:d]

        class M(torch.nn.Module):
            def __init__(self) -> None:
                super().__init__()
                self.m1 = M1()
                self.m2 = M2()

            def forward(self, x, y):
                d = x.size(0) // 2
                m1_res = self.m1(x, y)
                m2_res = self.m2(x, y)
                return y[d:] + m1_res + m2_res

        inputs = (torch.ones(10), torch.ones(10))
        d_ = torch.export.Dim("foo", max=2048)
        d = 2 * d_
        ep = torch.export.export(
            M(),
            inputs,
            dynamic_shapes=((d,), (d,)),
            strict=False,
            preserve_module_call_signature=("m1",),
        )
        unflat = unflatten(ep)
        unflat(*inputs)

        fn_count_sym_size = lambda graph: [node.target for node in graph.nodes].count(
            torch.ops.aten.sym_size.int
        )
        self.assertEqual(fn_count_sym_size(unflat.graph), 1)
        self.assertEqual(fn_count_sym_size(unflat.m1.graph), 1)
        self.assertEqual(fn_count_sym_size(unflat.m2.graph), 0)

    def test_unflatten_eager(self):
        class NestedChild(torch.nn.Module):
            def forward(self, x):
                return x / x

        class Child1(torch.nn.Module):
            def __init__(self) -> None:
                super().__init__()
                self.nested = NestedChild()
                self.register_parameter(
                    "child1param", torch.nn.Parameter(torch.ones(2, 3))
                )

            def forward(self, x):
                x = self.nested(x)
                return x + self.child1param

        class Child2(torch.nn.Module):
            def __init__(self) -> None:
                super().__init__()
                self.child2buffer = torch.nn.Buffer(torch.ones(2, 3))

            def forward(self, x):
                return x - self.child2buffer

        class MyModule(torch.nn.Module):
            def __init__(self) -> None:
                super().__init__()
                self.foo = Child1()
                self.bar = Child2()
                self.register_parameter(
                    "rootparam", torch.nn.Parameter(torch.ones(2, 3))
                )

            def forward(self, x):
                x = x * self.rootparam
                x = self.foo(x)
                x = self.bar(x)
                return x

        orig_eager = MyModule()
        export_module = export(orig_eager, (torch.rand(2, 3),), {}, strict=True)
        with _disable_interpreter():
            unflattened = unflatten(export_module)

        self.assertEqual(unflattened._run_with_interpreter, False)
        self.assertEqual(unflattened.foo._run_with_interpreter, False)

        inputs = (torch.rand(2, 3),)

        # Compare the root modules and all submodules
        self.compare_outputs(orig_eager, unflattened, inputs)
        self.compare_outputs(orig_eager.foo, unflattened.foo, inputs)
        self.compare_outputs(orig_eager.bar, unflattened.bar, inputs)
        self.compare_outputs(orig_eager.foo.nested, unflattened.foo.nested, inputs)

        # Check state dicts are equal
        orig_state_dict = orig_eager.state_dict()
        exported_state_dict = unflattened.state_dict()
        for name, value in orig_state_dict.items():
            self.assertTrue(torch.allclose(value, exported_state_dict[name]))

        # Check composability with symbolic trace, as torchrec ddp uses symbolic
        # tracer
        symbolic_traced = torch.fx.symbolic_trace(unflattened, concrete_args=inputs)
        self.assertTrue(torch.allclose(orig_eager(*inputs), symbolic_traced(*inputs)))

        # torch.compile submodule
        unflattened.foo = torch.compile(unflattened.foo, fullgraph=True)
        self.compare_outputs(orig_eager, unflattened, inputs)


if __name__ == "__main__":
    run_tests()<|MERGE_RESOLUTION|>--- conflicted
+++ resolved
@@ -17,18 +17,7 @@
     TestCase,
 )
 from torch.testing._internal.torchbind_impls import init_torchbind_implementations
-<<<<<<< HEAD
-from torch.utils.pytree.python import (
-    LeafSpec,
-    tree_flatten,
-    tree_unflatten,
-    TreeSpec,
-    treespec_dumps,
-    treespec_loads,
-)
-=======
-from torch.utils._pytree import TreeSpec
->>>>>>> e0f22e54
+from torch.utils.pytree.python import TreeSpec
 
 
 @unittest.skipIf(not torchdynamo.is_dynamo_supported(), "dynamo isn't support")
