--- conflicted
+++ resolved
@@ -2,11 +2,8 @@
 import logging
 import math
 import os
-<<<<<<< HEAD
 import re
-=======
 import sysconfig
->>>>>>> 48203bec
 import unittest
 import unittest.mock as mock
 from pathlib import Path
@@ -168,7 +165,6 @@
     )
     @unittest.skipIf(not SM90OrLater, "need sm_90")
     @mock.patch.dict(os.environ, {"PATH": _get_path_without_sccache()})
-    @parametrize("shape_combo", (0, 1, 2, 3))
     def test_cutlass_backend_subproc_addmm(self, shape_combo):
         """
         Test autotune_in_subproc works for addmm.
@@ -186,9 +182,6 @@
             (N,),
         ]
 
-        x_shape = x_shapes[shape_combo]
-        x = torch.randn(x_shape).cuda().half()
-
         alpha = 2.0
         beta = 0.4
 
@@ -202,9 +195,11 @@
                 "autotune_fallback_to_aten": False,
             }
         ):
-            Y_compiled = torch.compile(torch.addmm)(x, a, b, alpha=alpha, beta=beta)
-            Y = torch.addmm(x, a, b, alpha=alpha, beta=beta)
-            torch.testing.assert_close(Y_compiled, Y)
+            for x_shape in x_shapes:
+                x = torch.randn(x_shape).cuda().half()
+                Y_compiled = torch.compile(torch.addmm)(x, a, b, alpha=alpha, beta=beta)
+                Y = torch.addmm(x, a, b, alpha=alpha, beta=beta)
+                torch.testing.assert_close(Y_compiled, Y)
 
     @unittest.skipIf(not SM90OrLater, "need sm_90")
     @mock.patch.dict(os.environ, {"PATH": _get_path_without_sccache()})
