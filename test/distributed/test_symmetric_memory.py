# Owner(s): ["module: c10d"]

import os
from unittest import skipIf

import torch
import torch.distributed as dist
import torch.distributed._symmetric_memory as symm_mem
from torch._C._autograd import DeviceType
from torch._C._distributed_c10d import _SymmetricMemory
from torch._inductor.utils import fresh_inductor_cache, run_and_get_triton_code
from torch.distributed._functional_collectives import all_gather_tensor
from torch.distributed._symmetric_memory import (
    _fused_all_gather_matmul_fallback,
    _fused_all_gather_scaled_matmul_fallback,
    _fused_matmul_reduce_scatter_fallback,
    _fused_scaled_matmul_reduce_scatter_fallback,
    enable_symm_mem_for_group,
    restride_A_for_fused_matmul_reduce_scatter,
    restride_A_shard_for_fused_all_gather_matmul,
)
from torch.testing._internal.common_cuda import _get_torch_cuda_version, SM90OrLater
from torch.testing._internal.common_distributed import (
    MultiProcessTestCase,
    requires_multicast_support,
    skip_if_lt_x_gpu,
)
from torch.testing._internal.common_utils import (
    instantiate_parametrized_tests,
    parametrize,
    run_tests,
    skip_but_pass_in_sandcastle_if,
    skipIfRocm,
)


def requires_cuda_p2p_access():
    cuda_p2p_access_available = (
        torch.cuda.is_available()
        and torch.cuda.get_device_capability() >= (8, 0)
        and torch.cuda.device_count() >= 2
    )
    num_devices = torch.cuda.device_count()
    for i in range(num_devices - 1):
        for j in range(i + 1, num_devices):
            if not torch.cuda.can_device_access_peer(i, j):
                cuda_p2p_access_available = False
                break
        if not cuda_p2p_access_available:
            break

    return skip_but_pass_in_sandcastle_if(
        not cuda_p2p_access_available,
        "cuda p2p access is not available",
    )


@instantiate_parametrized_tests
@requires_cuda_p2p_access()
class SymmetricMemoryTest(MultiProcessTestCase):
    def setUp(self) -> None:
        super().setUp()
        self._spawn_processes()

    @property
    def world_size(self) -> int:
        return 2

    @property
    def device(self) -> torch.device:
        return torch.device(f"cuda:{self.rank}")

    def _init_process(self):
        torch.cuda.set_device(self.device)
        store = dist.FileStore(self.file_name, self.world_size)
        dist.init_process_group(
            backend="nccl",
            world_size=self.world_size,
            rank=self.rank,
            store=store,
        )
        torch.manual_seed(42 + self.rank)

    def test_has_multicast_support(self) -> None:
        # validate that has_multicast_support() returns "false" instead of throwing
        self.assertFalse(_SymmetricMemory.has_multicast_support(DeviceType.CPU, 0))
        # NOTE: DeviceType.CUDA is implicitly tested through @requires_multicast_support

    @skipIfRocm
    @skip_if_lt_x_gpu(2)
    def test_cuda_nvlink_connectivity_detection(self) -> None:
        from torch._C._distributed_c10d import _detect_dma_connectivity

        connectivity = _detect_dma_connectivity(DeviceType.CUDA, "nvlink")
        self.assertEqual(connectivity.device_type, DeviceType.CUDA)
        self.assertEqual(connectivity.connection_type, "nvlink")
        self.assertEqual(len(connectivity.matrix), torch.cuda.device_count())
        for row in connectivity.matrix:
            self.assertEqual(len(row), torch.cuda.device_count())

    @skipIfRocm
    def test_large_alloc(self) -> None:
        t = symm_mem.empty(2 * 1024**3, dtype=torch.uint8, device="cuda")
        self.assertEqual(t.numel() * t.element_size(), 2 * 1024**3)

    def _get_test_alloc_args(self):
        shape = (64, 64)
        stride = (64, 1)
        dtype = torch.float32
        device = self.device
        group_name = "0"
        return (shape, stride, dtype, device, group_name)

    def _verify_symmetric_memory(self, symm_mem_hdl):
        self.assertEqual(symm_mem_hdl.world_size, 2)

        buf = symm_mem_hdl.get_buffer(
            0, (symm_mem_hdl.buffer_size // 4,), torch.float32
        )
        self.assertEqual(buf.storage_offset(), 0)
        self.assertEqual(buf.untyped_storage().size(), symm_mem_hdl.buffer_size)

        if symm_mem_hdl.rank == 0:
            symm_mem_hdl.wait_signal(src_rank=1)
            self.assertTrue(buf.eq(42).all())
        else:
            buf.fill_(42)
            symm_mem_hdl.put_signal(dst_rank=0)

        symm_mem_hdl.barrier()

        if symm_mem_hdl.rank == 0:
            symm_mem_hdl.barrier()
            self.assertTrue(buf.eq(43).all())
        else:
            buf.fill_(43)
            symm_mem_hdl.barrier()

        symm_mem_hdl.barrier()

    @skipIfRocm
    @skip_if_lt_x_gpu(2)
    def test_empty_strided_p2p(self) -> None:
        self._init_process()
        enable_symm_mem_for_group(dist.group.WORLD.group_name)

        alloc_args = self._get_test_alloc_args()

        t = torch.empty((64, 64), device=self.device)
        self.assertIsNone(_SymmetricMemory.rendezvous(t))

        t = _SymmetricMemory.empty_strided_p2p(*alloc_args)
        symm_mem_hdl = _SymmetricMemory.rendezvous(t)

        del t
        self._verify_symmetric_memory(symm_mem_hdl)
        dist.destroy_process_group()

    @skipIfRocm
    @skip_if_lt_x_gpu(2)
    def test_empty_strided_p2p_persistent(self) -> None:
        self._init_process()
        enable_symm_mem_for_group(dist.group.WORLD.group_name)

        alloc_args = self._get_test_alloc_args()

        t = _SymmetricMemory.empty_strided_p2p(*alloc_args, alloc_id=42)
        data_ptr = t.data_ptr()

        # Verify that persistent allocation would fail if there's an active
        # allocation with the same alloc_id.
        with self.assertRaises(RuntimeError):
            _SymmetricMemory.empty_strided_p2p(*alloc_args, alloc_id=42)

        # Verify that persistent allocation would succeed in lieu of activate
        # allocations with the same alloc_id, and the returned tensor would
        # have the same data pointer.
        del t
        t = _SymmetricMemory.empty_strided_p2p(*alloc_args, alloc_id=42)
        self.assertEqual(t.data_ptr(), data_ptr)

        symm_mem_hdl = _SymmetricMemory.rendezvous(t)
        self._verify_symmetric_memory(symm_mem_hdl)
        dist.destroy_process_group()

    @skipIfRocm
    @skip_if_lt_x_gpu(2)
    def test_get_signal_pad(self) -> None:
        self._init_process()

        t = symm_mem.empty(1, device="cuda")
        symm_mem_hdl = symm_mem.rendezvous(t, group=dist.group.WORLD)
        peer_rank = (self.rank + 1) % self.world_size

        signal_pad = symm_mem_hdl.get_signal_pad(self.rank)
        self.assertEqual(
            signal_pad.data_ptr(), symm_mem_hdl.signal_pad_ptrs[symm_mem_hdl.rank]
        )

        signal_pad = symm_mem_hdl.get_signal_pad(peer_rank)
        self.assertEqual(signal_pad.dtype, torch.uint32)
        self.assertEqual(signal_pad.numel(), symm_mem_hdl.signal_pad_size // 4)

        # Only specify sizes
        signal_pad = symm_mem_hdl.get_signal_pad(peer_rank, (8, 8))
        self.assertEqual(signal_pad.dtype, torch.uint32)
        self.assertEqual(signal_pad.numel(), 64)

        # Only specify dtype
        signal_pad = symm_mem_hdl.get_signal_pad(peer_rank, dtype=torch.uint64)
        self.assertEqual(signal_pad.dtype, torch.uint64)
        self.assertEqual(signal_pad.numel(), symm_mem_hdl.signal_pad_size // 8)

        # Specify both sizes and dtype
        signal_pad = symm_mem_hdl.get_signal_pad(peer_rank, (8, 8), dtype=torch.uint64)
        self.assertEqual(signal_pad.dtype, torch.uint64)
        self.assertEqual(signal_pad.numel(), 64)

        # Sanity check that writes to buffer doesn't corrupt signal_pad
        t = symm_mem.empty(0, device="cuda")
        symm_mem_hdl = symm_mem.rendezvous(t, group=dist.group.WORLD)
        signal_pad = symm_mem_hdl.get_signal_pad(self.rank)
        signal_pad.fill_(42)
        t.fill_(0)
        self.assertTrue(signal_pad.eq(42).all())

        dist.destroy_process_group()

    @skipIfRocm
    @skip_if_lt_x_gpu(2)
    def test_barrier_timeout(self) -> None:
        self._init_process()

        t = symm_mem.empty(1, device="cuda")
        symm_mem_hdl = symm_mem.rendezvous(t, group=dist.group.WORLD)

        if self.rank == 0:
            with self.assertRaises(RuntimeError):
                symm_mem_hdl.barrier(timeout_ms=1000)
                torch.cuda.synchronize()
        else:
            torch.cuda.synchronize()

        # The device-side timeout triggers a __trap() that causes all
        # subsequent host/device interactions to result in an "unspecified
        # launch failure." Using os._exit(0) to abort the test, as it's
        # impossible to terminate the process in this state.
        os._exit(0)

    @skipIfRocm
    @skip_if_lt_x_gpu(2)
    def test_put_signal_timeout(self) -> None:
        self._init_process()

        t = symm_mem.empty(1, device="cuda")
        symm_mem_hdl = symm_mem.rendezvous(t, group=dist.group.WORLD)

        if self.rank == 0:
            with self.assertRaises(RuntimeError):
                # First, put a signal into rank 1's signal pad. Since rank 1
                # doesn't wait on this signal, the subsequent put will timeout.
                symm_mem_hdl.put_signal(dst_rank=1)
                symm_mem_hdl.put_signal(dst_rank=1, timeout_ms=1000)
                torch.cuda.synchronize()
        else:
            torch.cuda.synchronize()

        # The device-side timeout triggers a __trap() that causes all
        # subsequent host/device interactions to result in an "unspecified
        # launch failure." Using os._exit(0) to abort the test, as it's
        # impossible to terminate the process in this state.
        os._exit(0)

    @skipIfRocm
    @skip_if_lt_x_gpu(2)
    def test_wait_signal_timeout(self) -> None:
        self._init_process()

        t = symm_mem.empty(1, device="cuda")
        symm_mem_hdl = symm_mem.rendezvous(t, group=dist.group.WORLD)

        if self.rank == 0:
            with self.assertRaises(RuntimeError):
                symm_mem_hdl.wait_signal(src_rank=1, timeout_ms=1000)
                torch.cuda.synchronize()
        else:
            torch.cuda.synchronize()

        # The device-side timeout triggers a __trap() that causes all
        # subsequent host/device interactions to result in an "unspecified
        # launch failure." Using os._exit(0) to abort the test, as it's
        # impossible to terminate the process in this state.
        os._exit(0)

    @skipIfRocm
    @requires_cuda
    def test_allow_overlapping_devices(self) -> None:
        os.environ["TORCH_SYMM_MEM_ALLOW_OVERLAPPING_DEVICES"] = "1"
        store = dist.FileStore(self.file_name, self.world_size)
        dist.init_process_group(
            backend="nccl",
            world_size=self.world_size,
            rank=self.rank,
            store=store,
        )
        t = symm_mem.empty(64, device="cuda:0")
        symm_mem_hdl = symm_mem.rendezvous(t, group=dist.group.WORLD)

        self.assertEqual(symm_mem_hdl.rank, self.rank)
        self.assertEqual(symm_mem_hdl.world_size, self.world_size)

        for rank in range(self.world_size):
            buf = symm_mem_hdl.get_buffer(rank, (64,), torch.float32)
            if rank == self.rank:
                self.assertEqual(buf.data_ptr(), t.data_ptr())
            else:
                self.assertEqual(buf.device, t.device)

        dist.destroy_process_group()

    @skipIfRocm
    @skip_if_lt_x_gpu(2)
    @parametrize("gather_dim", [0, 1])
    def test_fused_all_gather_matmul(self, gather_dim: int) -> None:
        self._init_process()

        BATCH = 8
        M = 64
        N = 16
        K = 32
        group = dist.group.WORLD
        rank = self.rank

        torch.manual_seed(42 + rank)
        A_shard = torch.rand(BATCH, M // self.world_size, K, device="cuda")
        Bs = [torch.rand(K, N, device="cuda") for _ in range(3)]

        ag_output_0, mm_outputs_0 = _fused_all_gather_matmul_fallback(
            A_shard, Bs, gather_dim=gather_dim, group_name=group.group_name
        )
        ag_output_1, mm_outputs_1 = torch.ops.symm_mem.fused_all_gather_matmul(
            A_shard, Bs, gather_dim=gather_dim, group_name=group.group_name
        )

        assert torch.allclose(ag_output_0, ag_output_1)
        assert ag_output_0.stride() == ag_output_1.stride()
        for mm_output_0, mm_output_1 in zip(mm_outputs_0, mm_outputs_1):
            assert torch.allclose(mm_output_0, mm_output_1)
            assert mm_output_0.stride(), mm_output_1.stride()

        dist.destroy_process_group()

    @skipIfRocm
    @skipIf(
        not SM90OrLater,
        "_fused_all_gather_matmul_native currently only supports sm>=90",
    )
    @skip_if_lt_x_gpu(2)
    @parametrize("symm_mem_input", [True, False])
    @parametrize("is_b_row_major", [True, False])
    def test_fused_all_gather_matmul_native(
        self, symm_mem_input: bool, is_b_row_major: bool
    ) -> None:
        os.environ["TORCH_SYMM_MEM_ENABLE_NATIVE_ASYNC_TP"] = "1"
        self._init_process()

        # See _should_use_fused_all_gather_matmul_native() for the algo
        # selection criteria of _fused_all_gather_matmul_native().
        M = 4096
        N = 1024
        K = 1024
        group_name = dist.group.WORLD.group_name

        torch.manual_seed(42 + self.rank)
        if symm_mem_input:
            A_shard = symm_mem.empty(
                M // self.world_size,
                K,
                dtype=torch.bfloat16,
                device=self.device,
            ).normal_()
        else:
            A_shard = torch.rand(
                M // self.world_size, K, dtype=torch.bfloat16, device="cuda"
            )

        if is_b_row_major:
            B = torch.rand(K, N, dtype=torch.bfloat16, device="cuda")
        else:
            B = torch.rand(N, K, dtype=torch.bfloat16, device="cuda").t()

        ag_baseline, mm_baseline = _fused_all_gather_matmul_fallback(
            A_shard, [B], gather_dim=0, group_name=group_name
        )
        with torch.profiler.profile(
            activities=[
                torch.profiler.ProfilerActivity.CUDA,
            ],
        ) as prof:
            ag_target, mm_target = torch.ops.symm_mem.fused_all_gather_matmul(
                A_shard, [B], gather_dim=0, group_name=group_name
            )

        self.assertTrue(
            any("PersistentAsyncInputScheduler" in event.key for event in prof.events())
        )

        torch.testing.assert_close(ag_target, ag_baseline)
        torch.testing.assert_close(mm_target[0], mm_baseline[0])

        dist.destroy_process_group()

    @skipIfRocm
    @skip_if_lt_x_gpu(2)
    @requires_multicast_support()
    def test_multimem_all_gather_matmul(self) -> None:
        self._init_process()

        # See _should_use_multimem_all_gather_matmul() for the algo
        # selection criteria of _multimem_gather_matmul().
        M = 1024
        N = 1024
        K = 1024
        group_name = dist.group.WORLD.group_name

        torch.manual_seed(42 + self.rank)
        A_shard = torch.rand(
            M // self.world_size, K, dtype=torch.bfloat16, device="cuda"
        )

        B = torch.rand(K, N, dtype=torch.bfloat16, device="cuda")

        ag_baseline, mm_baseline = _fused_all_gather_matmul_fallback(
            A_shard, [B], gather_dim=0, group_name=group_name, return_A=False
        )
        with torch.profiler.profile(
            activities=[
                torch.profiler.ProfilerActivity.CUDA,
            ],
        ) as prof:
            ag_target, mm_target = torch.ops.symm_mem.fused_all_gather_matmul(
                A_shard, [B], gather_dim=0, group_name=group_name, return_A=False
            )

        self.assertTrue(
            any("multimem_all_gather_kernel" in event.key for event in prof.events())
        )

        torch.testing.assert_close(ag_target, ag_baseline)
        torch.testing.assert_close(mm_target[0], mm_baseline[0])

        dist.destroy_process_group()

    @skipIfRocm
    @skip_if_lt_x_gpu(2)
    @parametrize("gather_dim", [0, 1])
    @parametrize(
        "scale_mode", ["tensor-wise", "row-wise-replicated", "row-wise-sharded"]
    )
    def test_fused_all_gather_scaled_matmul(
        self, gather_dim: int, scale_mode: str
    ) -> None:
        self._init_process()

        BATCH = 8
        M = 64
        N = 16
        K = 32
        group = dist.group.WORLD
        rank = self.rank

        if gather_dim == 0:
            leading_dims = (BATCH // self.world_size, M)
        elif gather_dim == 1:
            leading_dims = (BATCH, M // self.world_size)
        else:
            raise AssertionError("Invalid scale_mode: {scale_mode}")

        torch.manual_seed(42 + rank)
        A_shard = torch.rand(*leading_dims, K, device="cuda").to(torch.float8_e4m3fn)
        Bs = [
            torch.rand(N, K, device="cuda").to(torch.float8_e4m3fn).T for _ in range(3)
        ]

        if scale_mode == "tensor-wise":
            A_scale = torch.tensor(0.1, device="cuda")
            B_scales = [torch.tensor(0.1, device="cuda") for _ in range(3)]
            out_dtypes = [None, torch.bfloat16, torch.float32]
        elif scale_mode == "row-wise-sharded":
            A_scale = torch.full((*leading_dims, 1), 0.1, device="cuda")
            B_scales = [torch.full((1, N), 0.1, device="cuda") for _ in range(3)]
            out_dtypes = [torch.bfloat16] * 3
        elif scale_mode == "row-wise-replicated":
            A_scale = torch.full((BATCH, M, 1), 0.1, device="cuda")
            B_scales = [torch.full((1, N), 0.1, device="cuda") for _ in range(3)]
            out_dtypes = [torch.bfloat16] * 3
        else:
            raise AssertionError(f"Invalid scale_mode: {scale_mode}")

        ag_output_0, mm_outputs_0 = _fused_all_gather_scaled_matmul_fallback(
            A_shard,
            Bs,
            A_scale,
            B_scales,
            gather_dim=gather_dim,
            group_name=group.group_name,
            biases=[None] * len(Bs),
            result_scales=[None] * len(Bs),
            out_dtypes=out_dtypes,
            use_fast_accum=[None] * len(Bs),
        )
        ag_output_1, mm_outputs_1 = torch.ops.symm_mem.fused_all_gather_scaled_matmul(
            A_shard,
            Bs,
            A_scale,
            B_scales,
            gather_dim=gather_dim,
            group_name=group.group_name,
            biases=[None] * len(Bs),
            result_scales=[None] * len(Bs),
            out_dtypes=out_dtypes,
            use_fast_accum=[None] * len(Bs),
        )

        self.assertTrue(
            torch.allclose(
                ag_output_0.to(torch.float32),
                ag_output_1.to(torch.float32),
            )
        )
        self.assertEqual(ag_output_0.stride(), ag_output_1.stride())
        for mm_output_0, mm_output_1 in zip(mm_outputs_0, mm_outputs_1):
            self.assertTrue(
                torch.allclose(
                    mm_output_0.to(torch.float32), mm_output_1.to(torch.float32)
                )
            )
            self.assertEqual(mm_output_0.stride(), mm_output_1.stride())
            self.assertEqual(mm_output_0.dtype, mm_output_1.dtype)

        dist.destroy_process_group()

    @skipIfRocm
    @skip_if_lt_x_gpu(2)
    @parametrize("scatter_dim", [0, 1])
    def test_fused_matmul_reduce_scatter(self, scatter_dim: int) -> None:
        self._init_process()

        BATCH = 8
        M = 64
        N = 16
        K = 32
        group = dist.group.WORLD
        rank = self.rank

        torch.manual_seed(42 + rank)
        A = torch.rand(BATCH, M, K, device="cuda")
        B = torch.rand(K, N, device="cuda")

        output_0 = _fused_matmul_reduce_scatter_fallback(
            A, B, "avg", scatter_dim=scatter_dim, group_name=group.group_name
        )
        output_1 = torch.ops.symm_mem.fused_matmul_reduce_scatter(
            A, B, "avg", scatter_dim=scatter_dim, group_name=group.group_name
        )

        assert torch.allclose(output_0, output_1)
        assert output_0.stride() == output_1.stride()

        dist.destroy_process_group()

    @skipIfRocm
    @skip_if_lt_x_gpu(2)
    @parametrize("scatter_dim", [0, 1])
    @parametrize("rowwise", [True, False])
    def test_fused_scaled_matmul_reduce_scatter(
        self, scatter_dim: int, rowwise: bool
    ) -> None:
        self._init_process()

        BATCH = 8
        M = 64
        N = 16
        K = 32
        group = dist.group.WORLD
        rank = self.rank

        torch.manual_seed(42 + rank)
        A = torch.rand(BATCH, M, K, device="cuda").to(torch.float8_e4m3fn)
        B = torch.rand(N, K, device="cuda").to(torch.float8_e4m3fn).T

        if rowwise:
            A_scale = torch.full((BATCH, M, 1), 0.1, device="cuda")
            B_scale = torch.full((1, N), 0.1, device="cuda")
        else:
            A_scale = torch.tensor(0.1, device="cuda")
            B_scale = torch.tensor(0.1, device="cuda")

        output_0 = _fused_scaled_matmul_reduce_scatter_fallback(
            A,
            B,
            A_scale,
            B_scale,
            "avg",
            scatter_dim,
            group.group_name,
            out_dtype=torch.bfloat16,
        )
        output_1 = torch.ops.symm_mem.fused_scaled_matmul_reduce_scatter(
            A,
            B,
            A_scale,
            B_scale,
            "avg",
            scatter_dim,
            group.group_name,
            out_dtype=torch.bfloat16,
        )

        assert torch.allclose(output_0, output_1)
        assert output_0.stride() == output_1.stride()

        dist.destroy_process_group()

    @skipIfRocm
    @parametrize("dim", [0, 1, 2])
    def test_optimal_layout(self, dim: int) -> None:
        t = torch.rand(8, 64, 32, 16)

        x = restride_A_shard_for_fused_all_gather_matmul(t, dim)
        self.assertTrue(x.movedim(dim, 0).is_contiguous())
        self.assertTrue(torch.allclose(x, t))

        x = restride_A_for_fused_matmul_reduce_scatter(t, dim)
        self.assertTrue(x.movedim(dim, 0).is_contiguous())
        self.assertTrue(torch.allclose(x, t))

    @skipIfRocm
    @skip_if_lt_x_gpu(2)
    @parametrize("symm_mem_input", [True, False])
    def test_low_contention_all_gather(self, symm_mem_input: bool) -> None:
        self._init_process()

        if symm_mem_input:
            t = _SymmetricMemory.empty_strided_p2p(
                size=(64, 64),
                stride=(64, 1),
                dtype=torch.float32,
                device=self.device,
                group_name="0",
            ).fill_(self.rank)
        else:
            t = torch.full((64, 64), self.rank, dtype=torch.float32, device=self.device)

        res = torch.ops.symm_mem._low_contention_all_gather(t, "0")
        res = torch.ops._c10d_functional.wait_tensor(res)
        self.assertEqual(res.shape, (64 * self.world_size, 64))

        chunks = res.chunk(self.world_size)
        for r in range(self.world_size):
            self.assertTrue(chunks[r].eq(r).all())

        dist.destroy_process_group()

    @skipIfRocm
    @skip_if_lt_x_gpu(2)
    @parametrize("reduce_op", ["sum", "avg"])
    @parametrize("symm_mem_input", [True, False])
    def test_low_contention_reduce_scatter(
        self, reduce_op: str, symm_mem_input: bool
    ) -> None:
        self._init_process()

        if symm_mem_input:
            t = _SymmetricMemory.empty_strided_p2p(
                size=(64, 64),
                stride=(64, 1),
                dtype=torch.float32,
                device=self.device,
                group_name="0",
            )
        else:
            t = torch.empty((64, 64), dtype=torch.float32, device=self.device)

        chunks = t.chunk(self.world_size)
        for r in range(self.world_size):
            chunks[r].fill_(r)

        res = torch.ops.symm_mem._low_contention_reduce_scatter(t, reduce_op, "0")
        res = torch.ops._c10d_functional.wait_tensor(res)
        self.assertEqual(res.shape, (64 // self.world_size, 64))

        if reduce_op == "sum":
            expect = self.rank * self.world_size
        elif reduce_op == "avg":
            expect = self.rank
        else:
            raise AssertionError(f"Unexpected reduce_op: {reduce_op}")
        self.assertTrue(res.eq(expect).all())

        dist.destroy_process_group()


@instantiate_parametrized_tests
@requires_cuda_p2p_access()
class SubgroupTest(MultiProcessTestCase):
    def setUp(self) -> None:
        super().setUp()
        self._spawn_processes()

    @property
    def world_size(self) -> int:
        return 4

    @property
    def device(self) -> torch.device:
        return torch.device(f"cuda:{self.rank}")

    def _init_process(self):
        torch.cuda.set_device(self.device)
        store = dist.FileStore(self.file_name, self.world_size)
        dist.init_process_group(
            backend="nccl",
            world_size=self.world_size,
            rank=self.rank,
            store=store,
        )
        torch.manual_seed(42 + self.rank)

    @skipIfRocm
    @skip_if_lt_x_gpu(4)
    def test_subgroup(self) -> None:
        self._init_process()

        ranks = list(range(self.world_size))
        subgroup_0 = dist.new_group(ranks[: len(ranks) // 2])
        subgroup_1 = dist.new_group(ranks[len(ranks) // 2 :])

        world = dist.group.WORLD
        subgroup = subgroup_0 if world.rank() < world.size() // 2 else subgroup_1

        t = symm_mem.empty(64, device="cuda")
        symm_mem_world = symm_mem.rendezvous(t, group=world)
        symm_mem_subgroup = symm_mem.rendezvous(t, group=subgroup)

        self.assertEqual(symm_mem_world.world_size, world.size())
        self.assertEqual(symm_mem_world.rank, world.rank())
        self.assertEqual(symm_mem_subgroup.world_size, world.size() // 2)
        self.assertEqual(symm_mem_subgroup.rank, world.rank() % subgroup.size())

        t.fill_(world.rank())
        symm_mem_world.barrier()

        # Observe a peer buffer via the world group
        peer_rank = (world.rank() + 1) % world.size()
        buf = symm_mem_world.get_buffer(peer_rank, (64,), torch.float32)
        self.assertTrue(buf.eq(peer_rank).all())

        # Observe a peer buffer via the subgroup
        peer_rank = (subgroup.rank() + 1) % subgroup.size()
        buf = symm_mem_subgroup.get_buffer(peer_rank, (64,), torch.float32)
        if world.rank() < world.size() // 2:
            self.assertTrue(buf.eq(peer_rank).all())
        else:
            self.assertTrue(buf.eq(peer_rank + world.size() // 2).all())


@skipIfRocm
@instantiate_parametrized_tests
@requires_cuda_p2p_access()
class SymmMemCollectiveTest(MultiProcessTestCase):
    def setUp(self) -> None:
        super().setUp()
        self._spawn_processes()

    @property
    def world_size(self) -> int:
        # world_size > 2 is needed to verify accumulation order
        return 4

    @property
    def device(self) -> torch.device:
        return torch.device(f"cuda:{self.rank}")

    def _init_process(self):
        torch.cuda.set_device(self.device)
        store = dist.FileStore(self.file_name, self.world_size)
        dist.init_process_group(
            backend="nccl",
            world_size=self.world_size,
            rank=self.rank,
            store=store,
        )
        torch.manual_seed(42 + self.rank)

    @skip_if_lt_x_gpu(4)
    @requires_multicast_support()
    @parametrize("dtype", [torch.float, torch.bfloat16])
    @parametrize("align_bytes", [4, 8, 16])
    @parametrize("size_bytes", [4, 8192, 8196])
    def test_multimem_all_reduce(
        self, dtype: torch.dtype, size_bytes: int, align_bytes: int
    ) -> None:
        self._init_process()
        group_name = dist.group.WORLD.group_name

        t = symm_mem.empty((16384), dtype=dtype, device=self.device)
        symm_mem.rendezvous(t, group=dist.group.WORLD)

        self.assertTrue(t.data_ptr() % 16 == 0)
        self.assertTrue(align_bytes % t.element_size() == 0)
        self.assertTrue(size_bytes % t.element_size() == 0)

        shift = align_bytes // t.element_size()
        numel = size_bytes // t.element_size()
        res = t[shift : shift + numel]
        res.normal_()
        inp = res.clone()

        torch.ops.symm_mem.multimem_all_reduce_(res, "sum", group_name)

        # Head and tail should not be written
        self.assertTrue(t[:shift].eq(0).all().item())
        self.assertTrue(t[shift + numel :].eq(0).all().item())
        self._verify_all_reduce_result(inp, res)

        dist.destroy_process_group()

    @skip_if_lt_x_gpu(4)
    @requires_multicast_support()
    @parametrize("dtype", [torch.float, torch.bfloat16])
    @parametrize("align_bytes", [4, 8, 16])
    @parametrize("size_bytes", [4, 8192, 8196])
    def test_multimem_one_shot_all_reduce(
        self, dtype: torch.dtype, size_bytes: int, align_bytes: int
    ) -> None:
        self._init_process()
        group_name = dist.group.WORLD.group_name

        inp = symm_mem.empty(
            size_bytes // dtype.itemsize, dtype=dtype, device=self.device
        ).normal_()
        symm_mem.rendezvous(inp, group=group_name)

        res = torch.ops.symm_mem.multimem_one_shot_all_reduce(inp, "sum", group_name)

        gathered_inps = all_gather_tensor(inp, 0, "0").view(self.world_size, -1)
        # Only verify that the results are close to the sum of inputs across
        # ranks (see Note [multimem_one_shot_all_reduce]).
        torch.testing.assert_close(
            gathered_inps.sum(dim=0), res, rtol=1e-03, atol=1e-05
        )

        dist.destroy_process_group()

    @skipIfRocm
    @skip_if_lt_x_gpu(4)
    @parametrize("dtype", [torch.float, torch.bfloat16])
    @parametrize("align_bytes", [4, 8, 16])
    @parametrize("size_bytes", [4, 8192, 8196])
    def test_one_shot_all_reduce(
        self, dtype: torch.dtype, size_bytes: int, align_bytes: int
    ) -> None:
        self._init_process()
        group_name = dist.group.WORLD.group_name

        inp = symm_mem.empty(
            size_bytes // dtype.itemsize, dtype=dtype, device=self.device
        ).normal_()
        symm_mem.rendezvous(inp, group=group_name)

        res = torch.ops.symm_mem.one_shot_all_reduce(inp, "sum", group_name)
        self._verify_all_reduce_result(inp, res)

        dist.destroy_process_group()

    @skipIfRocm
    @skip_if_lt_x_gpu(4)
    @parametrize("dtype", [torch.float, torch.bfloat16])
    @parametrize("align_bytes", [4, 8, 16])
    @parametrize("size_bytes", [4, 8192, 8196])
    def test_two_shot_all_reduce(
        self, dtype: torch.dtype, size_bytes: int, align_bytes: int
    ) -> None:
        self._init_process()
        group_name = dist.group.WORLD.group_name

        t = symm_mem.empty(16384, dtype=dtype, device=self.device).fill_(0)
        symm_mem.rendezvous(t, group=group_name)

        self.assertTrue(t.data_ptr() % 16 == 0)
        self.assertTrue(align_bytes % t.element_size() == 0)
        self.assertTrue(size_bytes % t.element_size() == 0)

        shift = align_bytes // t.element_size()
        numel = size_bytes // t.element_size()
        res = t[shift : shift + numel]
        res.normal_()
        inp = res.clone()

        torch.ops.symm_mem.two_shot_all_reduce_(res, "sum", group_name)

        # Head and tail should not be written
        self.assertTrue(t[:shift].eq(0).all().item())
        self.assertTrue(t[shift + numel :].eq(0).all().item())
        self._verify_all_reduce_result(inp, res)

        dist.destroy_process_group()

    def _verify_all_reduce_result(self, inp, res):
        gathered_res = all_gather_tensor(res, 0, "0").view(self.world_size, -1)
        # Verify that the results across ranks are identical
        self.assertEqual(
            (gathered_res == gathered_res[0, :]).all(dim=0).sum(), inp.numel()
        )

        # Verify that the result are close to the sum of inputs across ranks
        gathered_inps = all_gather_tensor(inp, 0, "0").view(self.world_size, -1)
        torch.testing.assert_close(
            gathered_inps.sum(dim=0), res, rtol=1e-01, atol=1e-01
        )

    @skip_if_lt_x_gpu(4)
    @parametrize("align_bytes", [4, 8, 16])
    def test_multimem_all_gather(self, align_bytes: int) -> None:
        self._init_process()
        group_name = dist.group.WORLD.group_name

        input_numel = 32
        shift = align_bytes // 4
        input = torch.zeros(shift + input_numel, device=self.device)[shift:].fill_(
            self.rank
        )

        out = symm_mem.empty(
            shift + input_numel * self.world_size, device=self.device
        ).zero_()[shift:]
        symm_mem.rendezvous(out, group=group_name)

        torch.ops.symm_mem.multimem_all_gather_out(input, group_name, out)
        ref = torch.ops._c10d_functional.all_gather_into_tensor(
            input, self.world_size, group_name
        )
        ref = torch.ops._c10d_functional.wait_tensor(ref)

        self.assertTrue(out.eq(ref).all())
        dist.destroy_process_group()


@instantiate_parametrized_tests
@requires_cuda_p2p_access()
class LoweringTest(MultiProcessTestCase):
    def setUp(self) -> None:
        super().setUp()
        self._spawn_processes()

    @property
    def world_size(self) -> int:
        return 2

    @property
    def device(self) -> torch.device:
        return torch.device(f"cuda:{self.rank}")

    def _init_process(self):
        torch.cuda.set_device(self.device)
        store = dist.FileStore(self.file_name, self.world_size)
        dist.init_process_group(
            backend="nccl",
            world_size=self.world_size,
            rank=self.rank,
            store=store,
        )
        enable_symm_mem_for_group(dist.group.WORLD.group_name)
        torch.manual_seed(42 + self.rank)

        torch._inductor.config._collective.auto_select = True

    @skipIfRocm  # requires registered-buffer support
    @skip_if_lt_x_gpu(2)
    @fresh_inductor_cache()
    def test_lowering_one_shot_all_reduce(self):
        self._init_process()

        arg = torch.rand(4, 4, device=self.device)

        def func_0(x):
            x = x + 1
            x = torch.ops._c10d_functional.all_reduce(x, "sum", "0")
            return torch.ops._c10d_functional.wait_tensor(x)

        compiled_0 = torch.compile(func_0, fullgraph=True)
        code_0 = run_and_get_triton_code(compiled_0, arg)

        self.assertIn("one_shot_all_reduce", code_0)
        self.assertNotIn("return (buf0", code_0)

        # All-reduce on a slice view
        def func_1(x):
            x = x + 1
            x = x[2:]
            x = torch.ops._c10d_functional.all_reduce(x, "sum", "0")
            return torch.ops._c10d_functional.wait_tensor(x)

        compiled_1 = torch.compile(func_1, fullgraph=True)
        code_1 = run_and_get_triton_code(compiled_1, arg)

        self.assertIn("one_shot_all_reduce", code_1)
        self.assertNotIn("return (buf0", code_1)

        # All-reduce on input
        def func_2(x):
            x = torch.ops._c10d_functional.all_reduce(x, "sum", "0")
            return torch.ops._c10d_functional.wait_tensor(x)

        compiled_2 = torch.compile(func_2, fullgraph=True)
        code_2 = run_and_get_triton_code(compiled_2, arg)

        self.assertNotIn("one_shot_all_reduce", code_2)

        # All-reduce on matmul output
        def func_3(x):
            x = x @ x
            x = torch.ops._c10d_functional.all_reduce(x, "sum", "0")
            return torch.ops._c10d_functional.wait_tensor(x)

        compiled_3 = torch.compile(func_3, fullgraph=True)
        code_3 = run_and_get_triton_code(compiled_3, arg)

        self.assertIn("one_shot_all_reduce", code_3)
        self.assertNotIn("return (buf0", code_3)


<<<<<<< HEAD
=======
class SymmMemSingleProcTest(TestCase):
    @skipIfRocm
    @requires_cuda
    @skipIf(
        _get_torch_cuda_version() < (12, 0),
        "stream_write_value32 currently only supports cuda version>=12.0",
    )
    def test_stream_write_value32(self):
        tensor = torch.zeros(4, dtype=torch.uint32, device="cuda")
        expect = torch.tril(torch.ones(4, 4, device="cuda")).to(torch.uint32)

        for i in range(4):
            _SymmetricMemory.stream_write_value32(tensor, i, 1)
            torch.testing.assert_close(tensor, expect[i])

        with self.assertRaises(RuntimeError):
            _SymmetricMemory.stream_write_value32(tensor, offset=-1, val=1)

        with self.assertRaises(RuntimeError):
            _SymmetricMemory.stream_write_value32(tensor, offset=0, val=4294967296)

    @skipIfRocm
    @requires_cuda
    def test_memset32(self):
        t = _SymmetricMemory.empty_strided_p2p(
            (64,),
            (1,),
            dtype=torch.uint32,
            device=torch.device("cuda:0"),
            group_name="0",
        ).fill_(0)

        _SymmetricMemory.memset32(t, offset=32, val=1, count=16)
        self.assertTrue(t[:32].eq(0).all())
        self.assertTrue(t[32:48].eq(1).all())
        self.assertTrue(t[48:].eq(0).all())

        with self.assertRaisesRegex(
            RuntimeError, "input must be a flat, contiguous uint32 tensor"
        ):
            _SymmetricMemory.memset32(t.view(8, 8), offset=0, val=1, count=1)

        with self.assertRaisesRegex(
            RuntimeError, "input must be a flat, contiguous uint32 tensor"
        ):
            _SymmetricMemory.memset32(t.view(torch.float32), offset=0, val=1, count=1)

        with self.assertRaisesRegex(
            RuntimeError, "offset must be greater than or equal to 0"
        ):
            _SymmetricMemory.memset32(t, offset=-1, val=1, count=1)

        with self.assertRaisesRegex(
            RuntimeError, r"val must be in the range of.*\(uint32_t\)"
        ):
            _SymmetricMemory.memset32(t, offset=0, val=4294967296, count=1)

        with self.assertRaisesRegex(RuntimeError, "count must be a positive integer"):
            _SymmetricMemory.memset32(t, offset=0, val=1, count=-1)

        with self.assertRaisesRegex(RuntimeError, "count must be a positive integer"):
            _SymmetricMemory.memset32(t, offset=0, val=1, count=0)

        with self.assertRaisesRegex(
            RuntimeError, r"offset \+ count.*exceeded the numel of the input"
        ):
            _SymmetricMemory.memset32(t, offset=64, val=1, count=1)

        with self.assertRaisesRegex(
            RuntimeError, r"offset \+ count.*exceeded the numel of the input"
        ):
            _SymmetricMemory.memset32(t, offset=0, val=1, count=65)

        _SymmetricMemory.memset32(t, offset=0, val=1, count=64)
        _SymmetricMemory.memset32(t, offset=63, val=1, count=1)


>>>>>>> fcf9dc3b
if __name__ == "__main__":
    run_tests()<|MERGE_RESOLUTION|>--- conflicted
+++ resolved
@@ -28,9 +28,11 @@
 from torch.testing._internal.common_utils import (
     instantiate_parametrized_tests,
     parametrize,
+    requires_cuda,
     run_tests,
     skip_but_pass_in_sandcastle_if,
     skipIfRocm,
+    TestCase,
 )
 
 
@@ -1031,8 +1033,6 @@
         self.assertNotIn("return (buf0", code_3)
 
 
-<<<<<<< HEAD
-=======
 class SymmMemSingleProcTest(TestCase):
     @skipIfRocm
     @requires_cuda
@@ -1110,6 +1110,5 @@
         _SymmetricMemory.memset32(t, offset=63, val=1, count=1)
 
 
->>>>>>> fcf9dc3b
 if __name__ == "__main__":
     run_tests()