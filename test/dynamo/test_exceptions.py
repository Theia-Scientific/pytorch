--- conflicted
+++ resolved
@@ -1,9 +1,6 @@
 # Owner(s): ["module: dynamo"]
 
-<<<<<<< HEAD
-=======
 import sys
->>>>>>> c9263748
 import unittest
 
 import torch
@@ -546,6 +543,7 @@
         t = torch.randn(2)
         fn(t)
 
+    @unittest.skipIf(sys.version_info < (3, 11), "Python 3.11+")
     def test_user_defined_exception_with_args(self):
         @torch.compile(backend="eager", fullgraph=True)
         def fn(t):
