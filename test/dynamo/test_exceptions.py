# Owner(s): ["module: dynamo"]

import unittest

import torch
import torch._dynamo.config
import torch._dynamo.test_case
import torch._functorch.config
import torch.nn
import torch.utils.checkpoint
from torch._dynamo.bytecode_transformation import Instruction
from torch._dynamo.symbolic_convert import SpeculationLog, SpeculationLogDivergence
from torch.testing._internal.common_utils import make_dynamo_test


class CustomException(Exception):
    ...


class ExceptionTests(torch._dynamo.test_case.TestCase):
    def test_exception(self):
        def fn(x):
            x = torch.cos(x)
            try:
                x = torch.sin(x)
                raise NotImplementedError
            except Exception:
                x = torch.sigmoid(x)

            return x

        x = torch.randn(4)
        ref = fn(x)
        opt_fn = torch.compile(fn, backend="eager", fullgraph=True)
        res = opt_fn(x)
        self.assertEqual(ref, res)

    def test_exception2(self):
        def fn(x):
            x = torch.cos(x)
            try:
                x = torch.sin(x)
                raise NotImplementedError
            except (NotImplementedError, AttributeError):
                x = torch.sigmoid(x)

            return x

        x = torch.randn(4)
        ref = fn(x)
        opt_fn = torch.compile(fn, backend="eager", fullgraph=True)
        res = opt_fn(x)
        self.assertEqual(ref, res)

    def test_exception3(self):
        def fn(x):
            x = torch.cos(x)
            try:
                x = torch.sin(x)
                raise NotImplementedError("Not implemented")
            except AssertionError:
                x = torch.sigmoid(x)
            except NotImplementedError:
                x = torch.cos(x)
            finally:
                x = torch.cos(x)

            return x

        x = torch.randn(4)
        ref = fn(x)
        opt_fn = torch.compile(fn, backend="eager", fullgraph=True)
        res = opt_fn(x)
        self.assertEqual(ref, res)

    def test_exception4(self):
        def fn(x):
            for i in range(10):
                if i == 5:
                    return x
                try:
                    x = torch.sin(x)
                    raise NotImplementedError
                except Exception:
                    x = torch.sigmoid(x)

            return x

        x = torch.randn(4)
        ref = fn(x)
        opt_fn = torch.compile(fn, backend="eager", fullgraph=True)
        res = opt_fn(x)
        self.assertEqual(ref, res)

    def test_exception_with_another_exception(self):
        def fn(x):
            x = torch.cos(x)
            try:
                x = torch.sin(x)
                raise NotImplementedError("Not implemented")
            except NotImplementedError:
                x = torch.sigmoid(x)
                try:
                    x = torch.cos(x)
                    raise AssertionError
                except AssertionError:
                    x = torch.cos(x)

        x = torch.randn(4)
        ref = fn(x)
        opt_fn = torch.compile(fn, backend="eager", fullgraph=True)
        res = opt_fn(x)
        self.assertEqual(ref, res)

    def test_exception_else(self):
        def gn(x):
            return torch.cos(x)

        def fn(x):
            x = torch.cos(x)
            try:
                x = torch.sin(x)
                x = gn(x)
            except Exception:
                x = torch.sigmoid(x)
            else:
                x = torch.cos(x)

            return x

        x = torch.randn(4)
        ref = fn(x)
        opt_fn = torch.compile(fn, backend="eager", fullgraph=True)
        res = opt_fn(x)
        self.assertEqual(ref, res)

    # TODO(anijain2305) - does not work with fullgraph=True
    def test_exception_with_another_exception2(self):
        def gn(x):
            try:
                x = torch.cos(x)
                raise NotImplementedError("Not implemented")
            except NotImplementedError:
                x = torch.sigmoid(x)
                raise

        def fn(x):
            try:
                x = torch.cos(x)
                gn(x)
            except Exception:
                pass
            return x

        x = torch.randn(4)
        fn(x)
        # Cant use fullgraph=True because RERAISE is not supported
        opt_fn = torch.compile(fn, backend="eager")
        opt_fn(x)

    # TODO(anijain2305) - does not work with fullgraph=True
    def test_exception_with_ctx_manager(self):
        def fn(x):
            x = torch.cos(x)
            try:
                with torch.no_grad():
                    x = torch.sin(x)
                    raise NotImplementedError("Not implemented")
            except NotImplementedError:
                x = torch.sigmoid(x)
            return x

        x = torch.randn(4)
        ref = fn(x)
        # Cant use fullgraph=True because WITH_EXCEPT_START is not supported
        opt_fn = torch.compile(fn, backend="eager")
        res = opt_fn(x)
        self.assertEqual(ref, res)

    def test_exception_raised_from_child(self):
        def gn():
            raise NotImplementedError("foo")

        def fn(x):
            x = torch.cos(x)
            try:
                x = torch.sin(x)
                gn()
                x = torch.sin(x)
            except Exception:
                x = torch.sigmoid(x)

            return x

        x = torch.randn(4)
        ref = fn(x)
        opt_fn = torch.compile(fn, backend="eager", fullgraph=True)
        res = opt_fn(x)
        self.assertEqual(ref, res)

    def test_dynamo_undo_kw_names(self):
        def g(x, k=None):
            if k:
                raise TypeError("error")
            return x.sin()

        def fn(x):
            d = {"a": x}
            try:
                g(x, k=True)
            except Exception:
                y = 0
                for _, b in d.items():  # noqa: PERF102
                    y += b.sum()
            return y

        x = torch.randn(2, 3)
        expected = fn(x)
        opt_fn = torch.compile(fn, backend="eager", fullgraph=True)
        got = opt_fn(x)
        self.assertEqual(expected, got)

    def test_nn_module_getattr(self):
        class A:
            def __init__(self) -> None:
                self._b = 20

            def __getattr__(self, name):
                fixed_name = "_" + name
                if fixed_name in self.__dict__:
                    return self.__dict__[fixed_name]
                raise AttributeError(f"{name} absent")

        class B(A):
            def __init__(self) -> None:
                self.a = 10

            def __getattr__(self, name):
                try:
                    return super().__getattr__(name)
                except AttributeError:
                    return 30

        obj = B()

        def fn(x):
            return x * obj.a * obj.b * obj.c

        x = torch.ones(4)
        ref = fn(x)
        print(ref)
        opt_fn = torch.compile(fn, backend="eager", fullgraph=True)
        res = opt_fn(x)
        self.assertEqual(ref, res)

    @torch._dynamo.config.patch(inline_inbuilt_nn_modules=True)
    def test_custom_getattr_on_module_exception(self):
        class Foo(torch.nn.Module):
            def __init__(self, a=3):
                super().__init__()
                self.register_parameter("a", torch.nn.Parameter(torch.ones(4) * 2))

            def __getattr__(self, name):
                try:
                    return super().__getattr__(name)  # defer to nn.Module's logic
                except AttributeError:
                    if name == "a_copy":
                        return self.a
                    raise

            def forward(self, x):
                return x * self.a * self.a_copy

        mod = Foo()
        opt_mod = torch.compile(mod, backend="eager", fullgraph=True)

        x = torch.ones(4)
        self.assertEqual(mod(x), opt_mod(x))

    def test_attribute_error_from_getattr(self):
        class Mock:
            def __init__(self):
                self.a = 5

            def __getattr__(self, name):
                if name != "a":
                    raise AttributeError("missing")
                return self.__dict__["a"]

        mock = Mock()

        def fn(x):
            if hasattr(mock, "b"):
                return torch.cos(x)
            return torch.sin(x)

        opt_fn = torch.compile(fn, backend="eager", fullgraph=True)
        x = torch.randn(4)
        ref = fn(x)
        res = opt_fn(x)
        self.assertEqual(ref, res)

    def test_stop_iteration(self):
        def zip_longest(*iterables, fillvalue=None):
            # Get the iterators for each iterable
            iterators = [iter(it) for it in iterables]

            result = []
            while True:
                for it in iterators:
                    try:
                        value = next(it)
                    except StopIteration:
                        result.append(fillvalue)
                        return result
                    result.append(value)

        def fn(x, y):
            torch.cos(torch.randn(4))
            return tuple(zip_longest(x, y))

        x = [1, 2, 3, 4]
        y = [10, 11, 12]

        opt_fn = torch.compile(fn, backend="eager", fullgraph=True)
        ref = fn(x, y)
        res = opt_fn(x, y)
        self.assertEqual(ref, res)

    def test_nn_reraise(self):
        class M(torch.nn.Module):
            def forward(self, x):
                raise ValueError("woof")
                return x + 2

        m = M()
        m.register_forward_pre_hook(lambda m, go: None)

        torch._dynamo.utils.clear_compilation_metrics()
        opt_call = torch.compile(lambda x: m(x), backend="eager")
        self.assertRaises(ValueError, lambda: opt_call(torch.randn(3)))
        metrics = torch._dynamo.utils.get_compilation_metrics()
        self.assertEqual(metrics[0].fail_reason, "Observed exception")

    def test_key_error(self):
        def fn(x, d):
            try:
                a = d["b"]
            except KeyError:
                a = 2
            return x * a

        opt_fn = torch.compile(fn, backend="eager", fullgraph=True)
        x = torch.randn(4)
        d = {"a": 1}
        ref = fn(x, d)
        res = opt_fn(x, d)
        self.assertEqual(ref, res)

    def test_atrribute_error(self):
        class Mock:
            def __init__(self):
                self.a = 1

        mock = Mock()

        def fn(x):
            try:
                c = 2
                mock.b
            except AttributeError:
                c = 3
            return torch.sin(x) * c

        opt_fn = torch.compile(fn, backend="eager")
        x = torch.randn(4)
        ref = fn(x)
        res = opt_fn(x)
        self.assertEqual(ref, res)

    def test_raise_from_None(self):
        # Inspired from os.environ
        class MyMapping:
            def __init__(self, d):
                self._d = d

            def __getitem__(self, key):
                try:
                    value = self._d[key]
                except KeyError:
                    raise KeyError(key) from None
                return value

        d = MyMapping({"a": 10, "b": 20})

        def mapping_get(obj, key, value=None):
            try:
                return obj.__getitem__(key)
            except KeyError:
                return value

        def fn(x, d, key):
            x = torch.sin(x + 1)
            return x, mapping_get(d, key)

        opt_fn = torch.compile(fn, backend="eager", fullgraph=True)

        x = torch.rand(2, 3)
        ref = fn(x, d, "m")
        res = opt_fn(x, d, "m")
        self.assertEqual(ref[0], res[0])
        self.assertEqual(ref[1], res[1])

    def test_speculation_exception(self):
        log = SpeculationLog()
        log.next("fake", 555, "fake", Instruction(1, "fake", 1, 1))
        log.restart()
        with self.assertRaises(SpeculationLogDivergence):
            log.next("bad", 58, "bad", Instruction(2, "different", 2, 2))

    def test_dict_pop(self):
        # Pattern from inspect.bind
        def fn(dt, x):
            try:
                dt.pop("b")
            except KeyError:
                return torch.sin(x)
            else:
                return torch.cos(x)

        d = {"a": 1}
        opt_fn = torch.compile(fn, backend="eager", fullgraph=True)

        x = torch.randn(4)
        self.assertEqual(fn(d, x), opt_fn(d, x))
        self.assertEqual(fn({"a": 1, "b": 2}, x), opt_fn({"a": 1, "b": 2}, x))

    def test_block_stack_cleanup(self):
        params = {
            "a": 3,
            "b": 4,
            "c": 5,
        }

        dt = {
            "c": 5,
        }

        def fn(x):
            for name in params:
                try:
                    x = x * dt[name]
                except KeyError:
                    x = x * torch.sin(x)
            return x

        opt_fn = torch.compile(fn, backend="eager", fullgraph=True)
        x = torch.randn(4)
        self.assertEqual(fn(x), opt_fn(x))

    @unittest.expectedFailure
    @make_dynamo_test
    def test_raise_set___context__(self):
        try:
            raise TypeError
        except TypeError as e:
            exc = e

        self.assertIsNone(exc.__context__)

        try:
            raise ValueError
        except ValueError as e:
            exc2 = e

        self.assertIsNone(exc2.__context__)

<<<<<<< HEAD
    @unittest.skipIf(sys.version_info < (3, 11), "Python 3.11+")
    @make_dynamo_test
    def test_raise_match(self):
        a = AttributeError
        b = BytesWarning
        c = ConnectionError
        d = DeprecationWarning
        e = Exception

        def fn(a, b):
            try:
                raise a
            finally:
                raise b

        def fix_exc_context(frame_exc, new_exc, old_exc):
            # slightly change from ExitStack.fix_exc_context function
            while 1:
                exc_context = new_exc.__context__
                if exc_context is None or exc_context is old_exc:
                    return
                if exc_context is frame_exc:
                    break
                new_exc = exc_context
            new_exc.__context__ = old_exc

        @contextlib.contextmanager
        def ctx():
            try:
                yield
            finally:
                frame_exc = prev_exc = sys.exc_info()
                args = [(d, c), (b, a)]
                for x, y in args:
                    try:
                        fn(x, y)
                    except BaseException:
                        new_exc = sys.exc_info()
                        fix_exc_context(frame_exc[1], new_exc[1], prev_exc[1])
                        prev_exc = new_exc

                try:
                    fixed_ctx = prev_exc[1].__context__
                    raise prev_exc[1]
                except BaseException:
                    prev_exc[1].__context__ = fixed_ctx
                    raise

        try:
            with ctx():
                raise e
        except Exception as exc:
            self.assertIsInstance(exc, a)
            self.assertIsInstance(exc.__context__, b)
            self.assertIsInstance(exc.__context__.__context__, c)
            self.assertIsInstance(exc.__context__.__context__.__context__, d)
            self.assertIsInstance(
                exc.__context__.__context__.__context__.__context__, e
            )

    @make_dynamo_test
    def test_raise_ZeroDivisionError(self):
        try:
            1 / 0
        except Exception:
            pass

    @make_dynamo_test
    def test_user_defined_exception_variable(self):
        z = 0
        try:
            raise CustomException
        except ValueError:
            z = 1
        except CustomException:
            z = 2
        self.assertEqual(z, 2)

=======
>>>>>>> 0ddc653d

class CPythonExceptionTests(torch._dynamo.test_case.TestCase):
    # Tests taken from CPython source code in cpython/Lib/test/test_exceptions.py
    # https://github.com/python/cpython/blob/v3.13.1/Lib/test/test_exceptions.py

    @unittest.expectedFailure
    @make_dynamo_test
    def testChainingAttrs(self):
        e = Exception()
        self.assertIsNone(e.__context__)
        self.assertIsNone(e.__cause__)  # we don't track __cause__

        e = TypeError()
        self.assertIsNone(e.__context__)
        self.assertIsNone(e.__cause__)

        class MyException(OSError):
            pass

        e = MyException()
        self.assertIsNone(e.__context__)
        self.assertIsNone(e.__cause__)

    @unittest.expectedFailure
    @make_dynamo_test
    def testChainingDescriptors(self):
        try:
            raise Exception  # noqa: TRY002
        except Exception as exc:
            e = exc

        self.assertIsNone(e.__context__)
        self.assertIsNone(e.__cause__)
        self.assertFalse(e.__suppress_context__)

        e.__context__ = NameError()
        e.__cause__ = None
        self.assertIsInstance(e.__context__, NameError)
        self.assertIsNone(e.__cause__)
        self.assertTrue(e.__suppress_context__)
        e.__suppress_context__ = False
        self.assertFalse(e.__suppress_context__)

    @unittest.expectedFailure
    @make_dynamo_test
    def test_context_of_exception_in_try_and_finally(self):
        try:
            try:
                te = TypeError(1)
                raise te
            finally:
                ve = ValueError(2)
                raise ve
        except Exception as e:
            exc = e

        self.assertIs(exc, ve)
        self.assertIs(exc.__context__, te)

    @unittest.expectedFailure
    @make_dynamo_test
    def test_context_of_exception_in_except_and_finally(self):
        try:
            try:
                te = TypeError(1)
                raise te
            except Exception:  # noqa: E722
                ve = ValueError(2)
                raise ve  # noqa: B904
            finally:
                oe = OSError(3)
                raise oe
        except Exception as e:
            exc = e

        self.assertIs(exc, oe)
        self.assertIs(exc.__context__, ve)
        self.assertIs(exc.__context__.__context__, te)

    @unittest.expectedFailure
    @make_dynamo_test
    def test_context_of_exception_in_else_and_finally(self):
        try:
            try:
                pass
            except Exception:  # noqa: E722
                pass
            else:
                ve = ValueError(1)
                raise ve
            finally:
                oe = OSError(2)
                raise oe
        except Exception as e:
            exc = e

        self.assertIs(exc, oe)
        self.assertIs(exc.__context__, ve)

    @unittest.expectedFailure
    @make_dynamo_test
    def test_raise_does_not_create_context_chain_cycle(self):
        A = AssertionError
        B = BytesWarning
        C = ConnectionError

        # Create a context chain:
        # C -> B -> A
        # Then raise A in context of C.
        try:
            try:
                raise A
            except A as a_:
                a = a_
                try:
                    raise B
                except B as b_:
                    b = b_
                    try:
                        raise C
                    except C as c_:
                        c = c_
                        self.assertIsInstance(a, A)
                        self.assertIsInstance(b, B)
                        self.assertIsInstance(c, C)
                        self.assertIsNone(a.__context__)
                        self.assertIs(b.__context__, a)
                        self.assertIs(c.__context__, b)
                        raise a  # noqa: B904
        except A as e:
            exc = e

        # Expect A -> C -> B, without cycle
        self.assertIs(exc, a)
        self.assertIs(a.__context__, c)
        self.assertIs(c.__context__, b)
        self.assertIsNone(b.__context__)

    @unittest.expectedFailure
    @make_dynamo_test
    def test_no_hang_on_context_chain_cycle1(self):
        # See issue 25782. Cycle in context chain.

        def cycle():
            try:
                raise ValueError(1)
            except ValueError as ex:
                ex.__context__ = ex
                raise TypeError(2)  # noqa: B904

        try:
            cycle()
        except Exception as e:
            exc = e

        self.assertIsInstance(exc, TypeError)
        self.assertIsInstance(exc.__context__, ValueError)
        self.assertIs(exc.__context__.__context__, exc.__context__)

    @unittest.expectedFailure
    @make_dynamo_test
    def test_no_hang_on_context_chain_cycle2(self):
        # See issue 25782. Cycle at head of context chain.

        A = AssertionError
        B = BytesWarning
        C = ConnectionError

        # Context cycle:
        # +-----------+
        # V           |
        # C --> B --> A
        with self.assertRaises(C) as cm:
            try:
                raise A()  # noqa: RSE102
            except A as _a:
                a = _a
                try:
                    raise B()  # noqa: RSE102
                except B as _b:
                    b = _b
                    try:
                        raise C()  # noqa: RSE102
                    except C as _c:
                        c = _c
                        a.__context__ = c
                        raise c  # noqa: B904

        self.assertIs(cm.exception, c)
        # Verify the expected context chain cycle
        self.assertIs(c.__context__, b)
        self.assertIs(b.__context__, a)
        self.assertIs(a.__context__, c)

    @unittest.expectedFailure
    @make_dynamo_test
    def test_no_hang_on_context_chain_cycle3(self):
        # See issue 25782. Longer context chain with cycle.
        A = AssertionError
        B = BytesWarning
        C = ConnectionError
        D = DeprecationWarning
        E = Exception

        # Context cycle:
        #             +-----------+
        #             V           |
        # E --> D --> C --> B --> A
        with self.assertRaises(E) as cm:
            try:
                raise A
            except A as _a:
                a = _a
                try:
                    raise B
                except B as _b:
                    b = _b
                    try:
                        raise C
                    except C as _c:
                        c = _c
                        a.__context__ = c
                        try:
                            raise D
                        except D as _d:
                            d = _d
                            e = E()
                            raise e  # noqa: B904

        self.assertIs(cm.exception, e)
        # Verify the expected context chain cycle
        self.assertIs(e.__context__, d)
        self.assertIs(d.__context__, c)
        self.assertIs(c.__context__, b)
        self.assertIs(b.__context__, a)
        self.assertIs(a.__context__, c)


if __name__ == "__main__":
    from torch._dynamo.test_case import run_tests

    run_tests()<|MERGE_RESOLUTION|>--- conflicted
+++ resolved
@@ -458,91 +458,6 @@
         x = torch.randn(4)
         self.assertEqual(fn(x), opt_fn(x))
 
-    @unittest.expectedFailure
-    @make_dynamo_test
-    def test_raise_set___context__(self):
-        try:
-            raise TypeError
-        except TypeError as e:
-            exc = e
-
-        self.assertIsNone(exc.__context__)
-
-        try:
-            raise ValueError
-        except ValueError as e:
-            exc2 = e
-
-        self.assertIsNone(exc2.__context__)
-
-<<<<<<< HEAD
-    @unittest.skipIf(sys.version_info < (3, 11), "Python 3.11+")
-    @make_dynamo_test
-    def test_raise_match(self):
-        a = AttributeError
-        b = BytesWarning
-        c = ConnectionError
-        d = DeprecationWarning
-        e = Exception
-
-        def fn(a, b):
-            try:
-                raise a
-            finally:
-                raise b
-
-        def fix_exc_context(frame_exc, new_exc, old_exc):
-            # slightly change from ExitStack.fix_exc_context function
-            while 1:
-                exc_context = new_exc.__context__
-                if exc_context is None or exc_context is old_exc:
-                    return
-                if exc_context is frame_exc:
-                    break
-                new_exc = exc_context
-            new_exc.__context__ = old_exc
-
-        @contextlib.contextmanager
-        def ctx():
-            try:
-                yield
-            finally:
-                frame_exc = prev_exc = sys.exc_info()
-                args = [(d, c), (b, a)]
-                for x, y in args:
-                    try:
-                        fn(x, y)
-                    except BaseException:
-                        new_exc = sys.exc_info()
-                        fix_exc_context(frame_exc[1], new_exc[1], prev_exc[1])
-                        prev_exc = new_exc
-
-                try:
-                    fixed_ctx = prev_exc[1].__context__
-                    raise prev_exc[1]
-                except BaseException:
-                    prev_exc[1].__context__ = fixed_ctx
-                    raise
-
-        try:
-            with ctx():
-                raise e
-        except Exception as exc:
-            self.assertIsInstance(exc, a)
-            self.assertIsInstance(exc.__context__, b)
-            self.assertIsInstance(exc.__context__.__context__, c)
-            self.assertIsInstance(exc.__context__.__context__.__context__, d)
-            self.assertIsInstance(
-                exc.__context__.__context__.__context__.__context__, e
-            )
-
-    @make_dynamo_test
-    def test_raise_ZeroDivisionError(self):
-        try:
-            1 / 0
-        except Exception:
-            pass
-
     @make_dynamo_test
     def test_user_defined_exception_variable(self):
         z = 0
@@ -554,8 +469,23 @@
             z = 2
         self.assertEqual(z, 2)
 
-=======
->>>>>>> 0ddc653d
+    @unittest.expectedFailure
+    @make_dynamo_test
+    def test_raise_set___context__(self):
+        try:
+            raise TypeError
+        except TypeError as e:
+            exc = e
+
+        self.assertIsNone(exc.__context__)
+
+        try:
+            raise ValueError
+        except ValueError as e:
+            exc2 = e
+
+        self.assertIsNone(exc2.__context__)
+
 
 class CPythonExceptionTests(torch._dynamo.test_case.TestCase):
     # Tests taken from CPython source code in cpython/Lib/test/test_exceptions.py
