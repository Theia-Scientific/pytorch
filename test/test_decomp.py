# Owner(s): ["module: decompositions"]

import functools
import itertools
import re
import unittest
from collections import defaultdict
from functools import partial

import torch._inductor.decomposition
import torch.autograd
from torch import Tensor
from torch._decomp import core_aten_decompositions, decomposition_table
from torch._dispatch.python import enable_python_dispatcher
from torch._export.utils import _is_cia_op
from torch._ops import DispatchKey
from torch.testing import make_tensor
from torch.testing._internal.common_cuda import tf32_off
from torch.testing._internal.common_device_type import (
    instantiate_device_type_tests,
    onlyCPU,
    onlyCUDA,
    onlyNativeDeviceTypes,
    ops,
)
from torch.testing._internal.common_methods_invocations import (
    op_db,
    skip,
    skipOps,
    xfail,
)
from torch.testing._internal.common_modules import module_db, modules
from torch.testing._internal.common_utils import (
    is_iterable_of_tensors,
    run_tests,
    skipIfCrossRef,
    skipIfTorchDynamo,
    suppress_warnings,
    TEST_WITH_ASAN,
    TEST_WITH_SLOW,
    TestCase,
    unMarkDynamoStrictTest,
)
from torch.utils import _pytree as pytree
from torch.utils._python_dispatch import TorchDispatchMode
from torch.utils._pytree import tree_flatten, tree_map, tree_unflatten


aten = torch.ops.aten


# TODO: this isn't going to work with non-aten namespaces
def overload_to_aten_name(op):
    return op._schema.name.split("::")[1]


# All operators that can have decomp tests
decomposition_names = {
    overload_to_aten_name(k)
    for k in decomposition_table
    if isinstance(k, torch._ops.OpOverload)
}
core_decomposition_names = {
    overload_to_aten_name(k)
    for k in core_aten_decompositions()
    if isinstance(k, torch._ops.OpOverload) and not _is_cia_op(k)
}
_decomp_test_ops = [
    op
    for op in op_db
    if op.aten_name in decomposition_names
    or op.aten_backward_name in decomposition_names
]
_decomp_test_ops_core_autograd = [
    op
    for op in op_db
    if op.aten_name in core_decomposition_names and op.supports_autograd
]
_sdpa_op_info = [op for op in op_db if "scaled_dot_product_attention" in op.aten_name]


def diff_arg(arg, requires_grad=True):
    def is_differentiable_arg(arg):
        if requires_grad:
            return arg.requires_grad
        else:
            return arg.is_floating_point() or arg.is_complex()

    if is_iterable_of_tensors(arg):
        if all(is_differentiable_arg(a) for a in arg):
            return True
        if all(not is_differentiable_arg(a) for a in arg):
            return False
        raise RuntimeError("NYI: The test runner can't handle this")
    return isinstance(arg, Tensor) and is_differentiable_arg(arg)


# Version of autograd.grad with some differences:
#   - pytree inputs is allowed (but leaves of the pytree have to all
#     be tensors)
#   - if an input is not used as part of derivatives, we will return a
#     zero-filled tensor for the result
def _autograd_grad(
    outputs, inputs, grad_outputs=None, retain_graph=False, create_graph=True
):
    inputs, inputs_spec = tree_flatten(inputs)
    diff_inputs = tuple(inp for inp in inputs if inp.requires_grad)
    if grad_outputs is None:
        diff_outputs = tuple(out for out in outputs if out.requires_grad)
    else:
        diff_grad_outputs = [
            (out, go) for out, go in zip(outputs, grad_outputs) if out.requires_grad
        ]
        if len(diff_grad_outputs) == 0:
            diff_outputs, grad_outputs = (), ()
        else:
            diff_outputs, grad_outputs = zip(*diff_grad_outputs)
    grad_inputs = torch.autograd.grad(
        diff_outputs,
        diff_inputs,
        grad_outputs,
        retain_graph=retain_graph,
        create_graph=create_graph,
        allow_unused=True,
    )
    result = []
    grad_inputs_iter = iter(grad_inputs)
    for inp in inputs:
        if inp.requires_grad:
            grad_input = next(grad_inputs_iter)
            if grad_input is None:
                result.append(torch.zeros_like(inp))
            else:
                result.append(grad_input)
        else:
            result.append(torch.zeros_like(inp))
    return tree_unflatten(result, inputs_spec)


def _as_tuple(val):
    if isinstance(val, tuple):
        return val
    return (val,)


def ref_vjp_no_create(f, *primals):
    result = f(*primals)

    def wrapped(cotangents):
        return _autograd_grad(
            _as_tuple(result),
            primals,
            _as_tuple(cotangents),
            create_graph=False,
            retain_graph=True,
        )

    return result, wrapped


dtype_precisions = {
    torch.float16: (0.001, 1e-5),
    torch.bfloat16: (0.016, 1e-4),
    torch.float32: (1.3e-6, 1e-5),
    torch.float64: (1e-7, 1e-7),
    torch.complex32: (0.001, 1e-5),
    torch.complex64: (1.3e-6, 1e-5),
    torch.complex128: (1e-7, 1e-7),
}
# Returns the "default" rtol and atol for comparing scalars or
# tensors of the given dtypes.


def _getDefaultRtolAndAtol(dtype0, dtype1):
    rtol = max(
        dtype_precisions.get(dtype0, (0, 0))[0], dtype_precisions.get(dtype1, (0, 0))[0]
    )
    atol = max(
        dtype_precisions.get(dtype0, (0, 0))[1], dtype_precisions.get(dtype1, (0, 0))[1]
    )
    return rtol, atol


def op_assert_ref(test_case, op, test_dtype, i, orig, decomp, ref, args, kwargs):
    assert orig.dtype == decomp.dtype, f"{i} Operation:  {op}"
    if orig.numel() == 0 or decomp.numel() == 0:
        assert orig.numel() == decomp.numel()
        return
    assert orig.shape == decomp.shape, f"{i} Operation:  {op}"
    tol_table = {
        (torch.bfloat16, torch.ops.aten.native_layer_norm.default): 1e-5,
        (torch.float16, torch.ops.aten.native_layer_norm.default): 1e-5,
        (torch.float16, torch.ops.aten.native_layer_norm_backward.default): 1e-3,
        (torch.bfloat16, torch.ops.aten.native_layer_norm_backward.default): 2e-2,
        (torch.bfloat16, torch.ops.aten.native_batch_norm.default): 1e-5,
        (torch.float16, torch.ops.aten.native_batch_norm.default): 1e-5,
        (torch.bfloat16, torch.ops.aten._native_batch_norm_legit.default): 1e-5,
        (torch.bfloat16, torch.ops.aten._native_batch_norm_legit.no_stats): 1e-5,
        (torch.float16, torch.ops.aten._native_batch_norm_legit.default): 1e-5,
        (torch.float16, torch.ops.aten._native_batch_norm_legit.no_stats): 1e-5,
        (torch.bfloat16, torch.ops.aten.linalg_vector_norm.default): 1e-4,
        (torch.float16, torch.ops.aten.linalg_vector_norm.default): 1e-4,
        (torch.bfloat16, torch.ops.aten.var_mean.correction): 5e-7,
        (torch.float16, torch.ops.aten.var_mean.correction): 5e-7,
        (torch.bfloat16, torch.ops.aten.var_mean.dim): 5e-7,
        (torch.float16, torch.ops.aten.var_mean.dim): 5e-7,
        (torch.float16, torch.ops.aten.nll_loss_forward.default): 1e-2,
        (torch.bfloat16, torch.ops.aten.nll_loss_forward.default): 1e-1,
        (torch.float16, torch.ops.aten.nll_loss2d_forward.default): 1e-2,
        (torch.bfloat16, torch.ops.aten.nll_loss2d_forward.default): 2e-1,
        (torch.float16, torch.ops.aten.hardswish.default): 2e-7,
        (torch.bfloat16, torch.ops.aten.hardswish.default): 2e-7,
        (torch.float16, torch.ops.aten.multi_margin_loss.default): 3e-2,
        (torch.bfloat16, torch.ops.aten.multi_margin_loss.default): 5e-2,
        (torch.float16, torch.ops.aten.multilabel_margin_loss_forward.default): 3e-2,
        (torch.bfloat16, torch.ops.aten.multilabel_margin_loss_forward.default): 3e-2,
        (torch.float16, torch.ops.aten.reflection_pad1d_backward.default): 5e-3,
        (torch.bfloat16, torch.ops.aten.reflection_pad1d_backward.default): 5e-3,
        (torch.float16, torch.ops.aten.reflection_pad2d_backward.default): 5e-3,
        (torch.bfloat16, torch.ops.aten.reflection_pad2d_backward.default): 5e-3,
        (torch.float16, torch.ops.aten.reflection_pad3d_backward.default): 5e-3,
        (torch.bfloat16, torch.ops.aten.reflection_pad3d_backward.default): 5e-2,
        # see https://github.com/pytorch/pytorch/pull/96264
        (torch.float16, torch.ops.aten.mv.default): 1e-5,
        (torch.bfloat16, torch.ops.aten.mv.default): 1e-5,
        (torch.float16, torch.ops.aten.log_sigmoid_backward.default): 2e-5,
        (torch.float16, torch.ops.aten._softmax_backward_data.default): 3e-7,
    }
    if ref.is_floating_point():
        orig_diff = (orig - ref).abs().max()
        decomp_diff = (decomp - ref).abs().max()
        atol = tol_table.get((test_dtype, op), 1e-7)
        if decomp_diff > orig_diff + atol:
            raise RuntimeError(
                f"Difference from float64 is larger with decomposition {op.__name__}"
                f" than original on output {i}. Original max diff: {orig_diff}, Decomp max diff: {decomp_diff}\n"
                f"atol = {atol}\n"
                f"args = {args}\n"
                f"kwargs = {kwargs}"
            )
    else:
        test_case.assertEqual(
            orig, decomp, msg=f"{op.__name__}\nargs = {args}\nkwargs = {kwargs}"
        )


def op_assert_equal(test_case, op, test_dtype, orig, decomp, args, kwargs):
    test_case.assertEqual(
        orig.dtype,
        decomp.dtype,
        f"Operation: {op}, orig.dtype: {orig.dtype}, decomp.dtype: {decomp.dtype}, {args}, {kwargs}",
    )
    # Before adding an entry to this table, make sure your decomposition is right :)
    tol_table = {
        # Due to strange epsilon behaviors, see https://github.com/pytorch/pytorch/issues/73161
        (torch.float32, torch.ops.aten.native_layer_norm.default): (1e-3, 1e-3),
        (torch.float32, torch.ops.aten.native_layer_norm_backward.default): (
            1e-3,
            1e-3,
        ),
        (torch.float64, torch.ops.aten.native_layer_norm.default): (1e-6, 1e-6),
        # This exceeds default tolerances only on CPU, on CUDA it's fine
        (torch.float32, torch.ops.aten.grid_sampler_2d.default): (7e-6, 3e-5),
        # Exceeds tolerances on CUDA, likely due to fma
        (torch.float32, torch.ops.aten.mv.default): (1e-5, 3e-5),
        (torch.complex64, torch.ops.aten.mv.default): (5e-5, 5e-5),
        (torch.float64, torch.ops.aten.upsample_bicubic2d.vec): (1e-5, 5e-4),
        (torch.float64, torch.ops.aten.upsample_bicubic2d.default): (1e-5, 5e-4),
        # The decomposition is TOO correct. It computes everything in int64, so sometimes
        # there's an off-by-one error. See
        # https://github.com/pytorch/pytorch/issues/81996
        # https://github.com/pytorch/pytorch/issues/82230
        (torch.int8, torch.ops.aten.linspace.default): (0, 1),
        (torch.uint8, torch.ops.aten.linspace.default): (0, 1),
        (torch.int16, torch.ops.aten.linspace.default): (0, 1),
        (torch.int32, torch.ops.aten.linspace.default): (0, 1),
        (torch.int64, torch.ops.aten.linspace.default): (0, 1),
        (torch.int8, torch.ops.aten.linspace.Tensor_Tensor): (0, 1),
        (torch.uint8, torch.ops.aten.linspace.Tensor_Tensor): (0, 1),
        (torch.int16, torch.ops.aten.linspace.Tensor_Tensor): (0, 1),
        (torch.int32, torch.ops.aten.linspace.Tensor_Tensor): (0, 1),
        (torch.int64, torch.ops.aten.linspace.Tensor_Tensor): (0, 1),
        (torch.int8, torch.ops.aten.linspace.Tensor_Scalar): (0, 1),
        (torch.uint8, torch.ops.aten.linspace.Tensor_Scalar): (0, 1),
        (torch.int16, torch.ops.aten.linspace.Tensor_Scalar): (0, 1),
        (torch.int32, torch.ops.aten.linspace.Tensor_Scalar): (0, 1),
        (torch.int64, torch.ops.aten.linspace.Tensor_Scalar): (0, 1),
        (torch.int8, torch.ops.aten.linspace.Scalar_Tensor): (0, 1),
        (torch.uint8, torch.ops.aten.linspace.Scalar_Tensor): (0, 1),
        (torch.int16, torch.ops.aten.linspace.Scalar_Tensor): (0, 1),
        (torch.int32, torch.ops.aten.linspace.Scalar_Tensor): (0, 1),
        (torch.int64, torch.ops.aten.linspace.Scalar_Tensor): (0, 1),
    }
    if (decomp.dtype, op) in tol_table:
        rtol, atol = tol_table[(decomp.dtype, op)]
    else:
        rtol, atol = _getDefaultRtolAndAtol(orig.dtype, decomp.dtype)
    test_case.assertEqual(
        orig,
        decomp,
        rtol=rtol,
        atol=atol,
        msg=f"{op.__name__}\nargs = {args}\nkwargs = {kwargs}",
    )


# Given f, returns an f' such that:
# - f' takes only positional arguments
# - All arguments to f' are floating-point Tensors
# - All outputs of f' are floating-point Tensors
def normalize_op_input_output2(
    f, args, kwargs, output_process_fn_grad=None, requires_grad=True
):
    flat_args, args_spec = tree_flatten(args)
    diff_argnums = tuple(
        i
        for i, arg in enumerate(flat_args)
        if diff_arg(arg, requires_grad=requires_grad)
    )
    assert len(diff_argnums) > 0
    primals = tuple(flat_args[i] for i in diff_argnums)

    @functools.wraps(f)
    def wrapped(*primals):
        _args = list(flat_args)
        for num, arg in zip(diff_argnums, primals):
            _args[num] = arg
        _args = tree_unflatten(_args, args_spec)
        result = f(*_args, **kwargs)
        if output_process_fn_grad is not None:
            result = output_process_fn_grad(result)
        if isinstance(result, tuple):
            # TODO We should check that the integer outputs also agree
            result = tuple(
                r
                for r in result
                if isinstance(r, Tensor) and (r.is_floating_point() or r.is_complex())
            )
            assert len(result) > 0
        return result

    return wrapped, primals


# NB: This also upcasts dtype arguments
# TODO: handle complex correctly
def upcast_tensor(x, dtype=torch.float32):
    if isinstance(x, Tensor) and x.dtype.is_floating_point:
        return x.to(dtype=dtype)
    elif isinstance(x, torch.dtype) and x in [
        torch.float16,
        torch.bfloat16,
        torch.float,
    ]:
        return dtype
    else:
        return x


def normalize_op_input_output(f, sample, requires_grad=True):
    args = tuple([sample.input] + list(sample.args))
    return normalize_op_input_output2(
        f,
        args,
        sample.kwargs,
        sample.output_process_fn_grad,
        requires_grad=requires_grad,
    )


CROSS_REF_EXCLUDE_SET = {
    # CUBLAS_STATUS_NOT_SUPPORTED when calling
    # `cublasGemmStridedBatchedExFix(handle, opa, opb, (int)m, (int)n, (int)k,
    # (void*)&falpha, a, CUDA_R_16BF, (int)lda, stridea, b, CUDA_R_16BF,
    # (int)ldb, strideb, (void*)&fbeta, c, CUDA_R_16BF, (int)ldc, stridec,
    # (int)num_batches, CUDA_R_32F, CUBLAS_GEMM_DEFAULT_TENSOR_OP)`
    ("cuda", torch.bfloat16, "nn.functional.bilinear"),
    # randomness
    (None, None, "special.ndtr"),  # aten.special_ndtr was not decomposed
    (None, None, "new_empty"),
    (None, None, "empty_like"),
    (None, None, "empty"),
    # AssertionError: False is not true : aten.item was not decomposed, saw calls for: aten._local_scalar_dense.default.
    (None, None, "item"),
    # It's the only in-place op without an out-of-place equivalent in the Python API
    # Its OpInfo wrongly registers it as `torch.zero_(x.clone())`.
    (None, None, "zero_"),
    # No idea what's going on here
    # In the recursive test logsumexp.default fails with args = (torch.tensor(-math.inf), [])
    # in the test, but it seems to pass when tested locally and in the logsumexp test
    (None, torch.float32, "masked.logsumexp"),
    (None, torch.float64, "masked.logsumexp"),
    # exp_vml_cpu not implemented for Half
    (torch.cpu, torch.float16, "signal.windows.exponential"),
    (torch.cpu, torch.float16, "signal.windows.gaussian"),
    # sin_vml_cpu not implemented for Half
    (torch.cpu, torch.float16, "signal.windows.cosine"),
    # CompositeAutogradImplicit
    # See https://github.com/pytorch/pytorch/issues/81669
    (None, None, "nn.functional.relu6"),
    # This decomp runs before autograd.
    (None, None, "nn.functional.rrelu"),
    (None, None, "meshgrid"),
    # Decomposition registered as Autograd
    (None, None, "nn.functional.hardshrink"),
    (None, None, "nn.functional.softshrink"),
    # diag was not decomposed (it just registers a decomp for diag_out, torch.diag is CompImplicit)
    (None, None, "diag"),
    # _softmax_backward_data's CPU kernel for bfloat16 always return the grad_input as float32
    ("cpu", torch.bfloat16, "_softmax_backward_data"),
    (None, None, "norm"),
    # native_batch_norm is only implicit when python dispatcher is on (and noncomposite otherwise)
    (None, None, "native_batch_norm"),
    (None, None, "_upsample_bilinear2d_aa"),
    (None, None, "empty_strided"),  # aten.empty_strided was not decomposed
    (
        None,
        None,
        "bernoulli",
    ),  # bernoulli is a function of randomness, so couldn't do cross-reference.
}

CROSS_REF_BACKWARD_EXCLUDE_SET = {
    # Decomposed backward formula is not as precise
    ("cpu", torch.bfloat16, "nn.functional.hardswish"),
    ("cuda", torch.float16, "nn.functional.cross_entropy"),
    (
        None,
        None,
        "bernoulli",
    ),  # bernoulli is a function of randomness, so couldn't do cross-reference.
}

all_decomposed = set()
all_called = defaultdict(int)

# Helpful snippet for testing coverage
"""
import atexit
def check_coverage():
    print("missing coverage:")
    print("\n".join(map(str, decomposition_table.keys() - all_decomposed)))
atexit.register(check_coverage)
"""

# Helpful snippet for Horace to create his google sheet :)
"""
import atexit
def dump_ops():
    with open('run_ops.txt', 'w') as f, open('count_ops.txt', 'w') as g:
        for op, count in sorted(all_called.items(), key=lambda x: x[0].__name__):
            f.write(f'{op.__name__}\n')
            g.write(f'{count}\n')
    with open('run_decompositions.txt', 'w') as f:
        for op in sorted([i.__name__ for i in all_decomposed]):
            f.write(f'{op}\n')

atexit.register(dump_ops)
"""


def any_unsupported(args, kwargs):
    def test_unsupported(t):
        if type(t) is torch.Tensor or type(t) is torch.nn.Parameter:
            # These are all things that we haven't coded decompositions
            # to handle correctly.  Maybe they should.
            return any(
                [
                    t.is_sparse_csr,
                    t.is_sparse,
                    t.is_mkldnn,
                    t.is_quantized,
                    t.is_nested,
                    torch._is_functional_tensor(t),
                ]
            )
        elif torch.overrides.is_tensor_like(t):
            # Decompositions will generally change the behavior of Tensor-like
            # subclasses, so bypass tests in this case too
            return True
        else:
            return False

    flat_args = pytree.arg_tree_leaves(*args, **kwargs)
    return any(test_unsupported(x) for x in flat_args)


core_backward_failures = {
    skip("_softmax_backward_data"),  # slow: fails with --timeout=360 secs
    xfail("addcdiv"),
    skip("addcmul"),  # slow: fails with --timeout=360 secs
    skip("deg2rad"),  # slow: fails with --timeout=360 secs
    skip("diag_embed"),  # slow: fails with --timeout=360 secs
    skip("frac"),  # slow: fails with --timeout=360 secs
    skip("grid_sampler_2d"),  # slow: fails with --timeout=360 secs
    xfail("lerp"),
    skip("logaddexp"),  # slow: fails with --timeout=360 secs
    skip("native_dropout_backward"),  # slow: fails with --timeout=360 secs
    xfail("nn.functional.binary_cross_entropy_with_logits"),
    skip("nn.functional.glu"),  # slow: fails with --timeout=360 secs
    xfail("nn.functional.hardshrink"),
    xfail("nn.functional.softshrink"),
    skip("nn.functional.unfold"),  # slow: fails with --timeout=360 secs
    xfail("norm"),
    xfail("norm", "fro"),
    xfail("norm", "inf"),
    xfail("norm", "nuc"),
    skip("rad2deg"),  # slow: fails with --timeout=360 secs
    skip("renorm"),  # slow: fails with --timeout=360 secs
    skip("rot90"),  # slow: fails with --timeout=360 secs
    skip("rsub"),  # slow: fails with --timeout=360 secs
    skip("sgn"),  # slow: fails with --timeout=360 secs
    skip("special.xlog1py"),  # slow: fails with --timeout=360 secs
    xfail("stack"),
    skip("tril"),  # slow: fails with --timeout=360 secs
    skip("triu"),  # slow: fails with --timeout=360 secs
    skip("unfold_copy"),  # slow: fails with --timeout=360 secs
    skip("xlogy"),  # slow: fails with --timeout=360 secs
    xfail("zero_"),
}
if not TEST_WITH_SLOW:
    core_backward_failures.update(
        {
            skip("addr"),  # slow: takes 46 sec on A100
            skip("baddbmm"),  # slow: takes 800+ sec on A100
            skip("clamp_min"),  # slow: takes 800 sec on A100
            skip("clamp_max"),  # slow: takes 800 sec on A100
            skip("logit"),  # slow: takes 44 sec on A100
            skip("nn.functional.hardswish"),  # slow: takes 60 sec on A100
            skip("std_mean"),  # slow: takes 170 sec on A100
            skip("split", variant_name="list_args"),  # slow: takes 118 sec on A100
            skip("transpose"),  # slow: takes 50 sec on A100
            skip("unbind"),  # slow: takes 70 sec on A100
            skip("unsafe_split"),  # slow: takes 49 sec on A100
        }
    )

comprehensive_failures = {
    xfail(
        "nn.functional.interpolate", "bilinear", dtypes=(torch.uint8,)
    ),  # off by one error
    xfail(
        "nn.functional.interpolate", "bicubic", dtypes=(torch.uint8,)
    ),  # off by one error
    xfail(
        "nn.functional.upsample_bilinear", "", dtypes=(torch.uint8,)
    ),  # off by one error
}


@unMarkDynamoStrictTest
class TestDecomp(TestCase):
    longMessage = True

    # NB: This actually overlaps with test_comprehensive, but it only
    # runs on things that are definitely decomposed so it's a lot faster
    # to run
    @onlyNativeDeviceTypes
    @skipIfCrossRef
    @suppress_warnings
    @ops(_decomp_test_ops)
    def test_quick(self, device, dtype, op):
        self.do_cross_ref(device, dtype, op, run_all=False)

    @skipOps("TestDecomp", "test_quick_core_backward", core_backward_failures)
    @onlyNativeDeviceTypes
    @skipIfCrossRef
    @suppress_warnings
    @ops(_decomp_test_ops_core_autograd, allowed_dtypes=(torch.float64,))
    def test_quick_core_backward(self, device, dtype, op):
        test_keys = [
            (torch.device(device).type, dtype, op.name),
            (None, dtype, op.name),
            (None, None, op.name),
        ]
        if any(key in CROSS_REF_BACKWARD_EXCLUDE_SET for key in test_keys):
            self.skipTest(f"{op.name} in {dtype} not supported")
        for sample_input in op.sample_inputs(device, dtype, requires_grad=True):
            aten_name = op.decomp_aten_name or op.aten_name
            args = [sample_input.input] + list(sample_input.args)
            kwargs = sample_input.kwargs
            func = partial(op.get_op(), **kwargs)
            with (
                self.DecompCrossRefMode(
<<<<<<< HEAD
                    self,
                    self.precision,
                    self.rel_tol,
                    dtype,
                    run_all=False,
=======
                    self, self.precision, self.rel_tol, dtype, run_all=False
>>>>>>> cba14212
                ) as mode,
                enable_python_dispatcher(),
            ):
                torch.autograd.gradcheck(func, args)
            self.check_decomposed(aten_name, mode)

    @unittest.skipIf(TEST_WITH_ASAN, "Skipped under ASAN")
    @onlyNativeDeviceTypes
    @skipIfCrossRef
    @skipOps("TestDecomp", "test_comprehensive", comprehensive_failures)
    @suppress_warnings
    @ops(op_db)
    def test_comprehensive(self, device, dtype, op):
        self.do_cross_ref(device, dtype, op, run_all=True)

    def test_uniform(self, device):
        size = (2, 3, 4, 5)
        dtype = torch.float32
        x = make_tensor(size, dtype=dtype, device=device)
        low = 0.3
        high = 0.9

        torch.manual_seed(123)
        ref = torch.ops.aten.uniform(x, low, high)
        torch.manual_seed(123)
        res = torch._decomp.decompositions.uniform(x, low=low, high=high)
        self.assertEqual(ref, res)

    def test_bernoulli_default(self, device):
        p = 0.3
        p_t = p * torch.ones(5, 5)
        torch.manual_seed(123)
        ref = torch.ops.aten.bernoulli.default(p_t)
        torch.manual_seed(123)
        res = torch._decomp.decompositions.bernoulli(p_t)
        ref_p = ref.sum() / torch.prod(torch.tensor(ref.size()))
        res_p = res.sum() / torch.prod(torch.tensor(res.size()))
        self.assertEqual(ref_p, res_p, atol=0.06 * p, rtol=0.06)

    def test_broadcasting_index_copy(self, device):
        x = torch.zeros([1, 10], device=device)
        xs = torch.ones([2, 10], device=device)

        def index_copy(xs, x):
            torch._decomp.decompositions.index_copy_(
                xs, 0, torch.tensor(0).to(device), x
            )

        index_copy(xs, x)

        xs_two = torch.ones([2, 10], device=device)
        xs_two[0] = x

        self.assertEqual(xs, xs_two)

    def test_cat_single_input(self, device):
        decomp_table = torch._inductor.decomposition.select_decomp_table()
        cat_inductor = decomp_table[torch.ops.aten.cat.default]

        inp = torch.rand([2048, 2048], device=device)
        inps = [inp for _ in range(10)]

        for dim in (-1, 0, 1):
            self.assertEqual(torch.cat(inps, dim), cat_inductor(inps, dim))

    @suppress_warnings
    @tf32_off()
    # only tests RNNs since we have py dispsatcher decomps for them
    @modules(
        filter(
            lambda m: m.module_cls in (torch.nn.RNN, torch.nn.LSTM, torch.nn.GRU),
            module_db,
        )
    )
    def test_rnn_decomp_module(self, device, dtype, module_info, training):
        module_cls = module_info.module_cls
        module_inputs = module_info.module_inputs_func(
            module_info,
            device=device,
            dtype=dtype,
            requires_grad=True,
            training=training,
        )
        for module_input in module_inputs:
            if module_input.forward_input is None:
                continue
            args, kwargs = (
                module_input.constructor_input.args,
                module_input.constructor_input.kwargs,
            )
            m = module_cls(*args, **kwargs)
            m.to(device).to(dtype)

            args, kwargs = (
                module_input.forward_input.args,
                module_input.forward_input.kwargs,
            )
            with (
                self.DecompCrossRefMode(
<<<<<<< HEAD
                    self,
                    self.precision,
                    self.rel_tol,
                    dtype,
                    run_all=True,
=======
                    self, self.precision, self.rel_tol, dtype, run_all=True
>>>>>>> cba14212
                ),
                enable_python_dispatcher(),
            ):
                decomp_out = m(*args, **kwargs)

            non_decomp_out = m(*args, **kwargs)
            # without this check, incorrect decomps at the python dispatcher level can still pass because
            # they're checking aten decomps at the torch_dispatch level
            self.assertEqual(decomp_out, non_decomp_out)

    def test_batch_norm_unflatten_weight_bias(self, device):
        # https://github.com/pytorch/pytorch/issues/100970
        shape = (1, 3, 2, 2)
        input = torch.randn(shape, device=device)
        weight = torch.randn((3, 1, 1, 1), device=device)
        bias = torch.randn(3, device=device)
        mean = torch.randn(3, device=device)
        var = torch.randn(3, device=device)
        res = torch._decomp.decompositions.native_batch_norm(
            input, weight, bias, mean, var, False, 1, 1e-05
        )
        self.assertEqual(shape, res[0].shape)

    def test_arange_graph(self, device):
        from torch.fx.experimental.proxy_tensor import make_fx

        def func(x, start):
            le = x.shape[-1]
            if start is None:
                a = torch.arange(le, dtype=torch.float32, device=x.device)
            else:
                a = torch.arange(start, le, dtype=torch.float32, device=x.device)
            return a

        pattern = r", device = device\(.+\), requires_grad = False"

        cfunc = make_fx(func, decomposition_table=decomposition_table)
        fx_g = cfunc(torch.rand(10, device=device), None)
        fx_g_code = fx_g.code.strip()
        # Remove device and requires_grad
        fx_g_code = re.sub(pattern, "", fx_g_code)
        self.assertExpectedInline(
            fx_g_code,
            """\
def forward(self, x_1, start_1):
    iota = torch.ops.prims.iota.default(10, start = 0, step = 1, dtype = torch.int64)
    mul = torch.ops.prims.mul.default(iota, 1);  iota = None
    add = torch.ops.prims.add.default(mul, 0);  mul = None
    convert_element_type = torch.ops.prims.convert_element_type.default(add, torch.float32);  add = None
    return convert_element_type""",
        )

        fx_g = cfunc(torch.rand(10, device=device), 1)
        fx_g_code = fx_g.code.strip()
        # Remove device and requires_grad
        fx_g_code = re.sub(pattern, "", fx_g_code)
        self.assertExpectedInline(
            fx_g_code,
            """\
def forward(self, x_1, start_1):
    iota = torch.ops.prims.iota.default(9, start = 0, step = 1, dtype = torch.int64)
    mul = torch.ops.prims.mul.default(iota, 1);  iota = None
    add = torch.ops.prims.add.default(mul, 1);  mul = None
    convert_element_type = torch.ops.prims.convert_element_type.default(add, torch.float32);  add = None
    return convert_element_type""",
        )

    def test_masked_fill(self, device):
        from torch.fx.experimental.proxy_tensor import make_fx

        if torch.device(device).type not in [
            "xpu",
            "cuda",
            torch._C._get_privateuse1_backend_name(),
        ]:
            self.skipTest("only runs on XPU and CUDA and PrivateUse1.")

        def func(scores, mask, value):
            return scores.masked_fill(mask, value)

        scores_t = torch.tensor([1, 2, 3, 4], device=device)
        mask_t = torch.tensor([True, True, True, True], device=device)
        value_t = torch.tensor(0, dtype=scores_t.dtype)
        cfunc = make_fx(func, decomposition_table=decomposition_table)
        fx_g = cfunc(scores_t, mask_t, value_t)
        self.assertExpectedInline(
            fx_g.code.strip(),
            """\
def forward(self, scores_1, mask_1, value_1):
    where = torch.ops.prims.where.default(mask_1, value_1, scores_1);  mask_1 = value_1 = scores_1 = None
    return where""",
        )

    class DecompCrossRefMode(TorchDispatchMode):
        def __init__(self, test_case, saved_precision, saved_rel_tol, dtype, run_all):
            self.test_case = test_case
            self.saved_precision = saved_precision
            self.saved_rel_tol = saved_rel_tol
            self.test_dtype = dtype
            self.run_all = run_all

            # We check the correctness of each decomposition right after running it.
            # So, when we encounter a decomposition, we run the function normally, and
            # then run the decomposition, and ensure they're identical.
            self.called = set()
            self.decomposed = set()

        def __torch_dispatch__(self, func, types, args=(), kwargs=None):
            self.test_case.precision = self.saved_precision
            self.test_case.rel_tol = self.saved_rel_tol

            self.called.add(func)
            all_called[func] += 1

            # Stuff we shouldn't bother testing
            # (TODO: remove detach from the decomp table?)
            # N.b. Testing in-place ops would need dedicated logic
            in_place = func.name()[-1] == "_"
            ignored_ops = [
                torch.ops.aten.detach.default,
                # non-deterministic ops
                torch.ops.aten.empty.memory_format,
                torch.ops.aten.empty_like.default,
                torch.ops.aten.new_empty.default,
                torch.ops.aten.empty_strided.default,
                torch.ops.aten.new_empty_strided.default,
                torch.ops.aten.randn.default,
                torch.ops.aten.native_dropout.default,
            ]
            if (
                func not in decomposition_table
                or func in ignored_ops
                or torch.Tag.nondeterministic_seeded in func.tags
                or any_unsupported(args, kwargs)
                or in_place
            ):
                return func(*args, **kwargs)

            self.decomposed.add(func)
            all_decomposed.add(func)

            # We take 2 main strategies for verifying correctness/numerical stability of decompositions
            # The first one is simply tolerance checking between decomp_out and pytorch_out
            # However, for fp16/bf16 and reductions, this becomes very
            # finicky, as there are not many guarantees we can make.
            # So, for fp16/bf16, we instead compare the difference of
            # {decomp_out, pytorch_out_64} and {pytorch_out,
            # pytorch_out_64}. In other words, we compare how far the
            # decomposition and pytorch are from the "ground truth" (i.e.
            # fp64). If the decomposition results in more error, we error

            # We also decompose the decomposition recursively for
            # further coverage, as some paths not be exercised directly by
            # OpInfos (sadly) but just by other ops

            decomposition = decomposition_table[func]

            do_relative_check = self.test_dtype in [torch.float16, torch.bfloat16]
            if self.run_all:
                # Execute recursively via DFS, to find the root of a possible error first
                with self:
                    decomp_out = pytree.tree_leaves(decomposition(*args, **kwargs))
            else:
                decomp_out = pytree.tree_leaves(decomposition(*args, **kwargs))

            # At this stage we should not be decomposing an in-place op
            # We'd like to have decompositions that decompose out-of-place ops into out-of-place ops
            #  because decompositions are run after functionalisation and we would not like them to
            #  de-functionalise the graph, as that would break AoTAutograd
            # We run the real function *after* the decomposition to make sure that the
            # decomposition does not modify any of the inputs in-place. If it does
            # real_out should be differen than decom_out so we should catch this
            real_out_unflat = func(*args, **kwargs)
            real_out = pytree.tree_leaves(real_out_unflat)

            assert len(real_out) == len(decomp_out)

            if do_relative_check:
                upcast = partial(upcast_tensor, dtype=torch.float64)
                real_out_double, _ = tree_flatten(
                    func(*tree_map(upcast, args), **tree_map(upcast, kwargs))
                )
                for i, (orig, decomp, ref) in enumerate(
                    zip(real_out, decomp_out, real_out_double)
                ):
                    if not isinstance(orig, torch.Tensor):
                        assert type(orig) == type(decomp)
                        assert orig == decomp
                        continue
                    op_assert_ref(
                        self.test_case,
                        func,
                        self.test_dtype,
                        i,
                        orig,
                        decomp,
                        ref,
                        args,
                        kwargs,
                    )
            else:
                for orig, decomp in zip(real_out, decomp_out):
                    if not isinstance(orig, torch.Tensor):
                        assert type(orig) == type(decomp)
                        assert orig == decomp
                        continue
                    op_assert_equal(
                        self.test_case,
                        func,
                        self.test_dtype,
                        orig,
                        decomp,
                        args,
                        kwargs,
                    )

            return real_out_unflat

    def check_decomposed(self, aten_name, mode):
        self.assertTrue(
            any(overload_to_aten_name(c) == aten_name for c in mode.decomposed),
            msg=(
                f"aten.{aten_name} was not decomposed, saw calls for: "
                f"{', '.join(map(str, list(mode.called)))}. If your op is  "
                f"CompositeImplicitAutograd you should skip this test "
                f"by updating CROSS_REF_EXCLUDE_SET."
            ),
        )

    @skipIfTorchDynamo("Test does not work with TorchDynamo")
    def do_cross_ref(self, device, dtype, op, *, run_all):
        test_keys = [
            (torch.device(device).type, dtype, op.name),
            (None, dtype, op.name),
            (None, None, op.name),
        ]
        if any(key in CROSS_REF_EXCLUDE_SET for key in test_keys):
            self.skipTest(f"{op.name} in {dtype} not supported")

        skip_decomp_vjp = any(
            key in CROSS_REF_BACKWARD_EXCLUDE_SET for key in test_keys
        )

        requires_grad = (
            op.supports_autograd
            and dtype in op.supported_backward_dtypes(torch.device(device).type)
            # TODO: OpInfo really ought to error out for this case, but it's
            # not exercised in test_ops_gradients atm.  The problem is not
            # complex32 per-se (which is supported by data movement only ops)
            # but that when we do backwards we expect other ops like add to work
            and not dtype == torch.complex32
        )
        samples = op.sample_inputs(device, dtype, requires_grad=requires_grad)

        aten_name = op.decomp_aten_name or op.aten_name

        func = op.get_op()

        def run_without_python_dispatcher(mode):
            return any(
                isinstance(op, torch._ops.OpOverload)
                and op.has_kernel_for_dispatch_key(
                    DispatchKey.CompositeImplicitAutograd
                )
                for op in mode.decomposed.union([func])
            )

        for sample_input in samples:
            if requires_grad:
                fn, primals = normalize_op_input_output(func, sample_input)
                primals = tree_map(
                    lambda x: x if isinstance(x, torch.Tensor) else x, primals
                )

                # Once https://github.com/pytorch/pytorch/pull/75965/ I can
                # store the called list on the mode object instance and no
                # explicit clearing is necessary as I will create a fresh mode
                # for each region
                with (
                    self.DecompCrossRefMode(
<<<<<<< HEAD
                        self,
                        self.precision,
                        self.rel_tol,
                        dtype,
                        run_all,
=======
                        self, self.precision, self.rel_tol, dtype, run_all
>>>>>>> cba14212
                    ) as mode,
                    enable_python_dispatcher(),
                ):
                    decomp_out, decomp_vjp_fn = ref_vjp_no_create(fn, *primals)
                if run_without_python_dispatcher(mode):
                    # without this check, incorrect decomps at the python dispatcher level can still pass because
                    # they're checking aten decomps at the torch_dispatch level.
                    with self.DecompCrossRefMode(
                        self, self.precision, self.rel_tol, dtype, run_all
                    ) as mode:
                        decomp_out, decomp_vjp_fn = ref_vjp_no_create(fn, *primals)
                if aten_name in decomposition_names:
                    self.check_decomposed(aten_name, mode)

                if not skip_decomp_vjp and (
                    op.aten_backward_name in decomposition_names or run_all
                ):
                    cotangents = tree_map(lambda x: torch.randn_like(x), decomp_out)

                    with (
                        self.DecompCrossRefMode(
<<<<<<< HEAD
                            self,
                            self.precision,
                            self.rel_tol,
                            dtype,
                            run_all,
=======
                            self, self.precision, self.rel_tol, dtype, run_all
>>>>>>> cba14212
                        ) as mode,
                        enable_python_dispatcher(),
                    ):
                        decomp_vjp_fn(cotangents)
                    if run_without_python_dispatcher(mode):
                        # without this check, incorrect decomps at the python dispatcher level can still pass because
                        # they're checking aten decomps at the torch_dispatch level.
                        with self.DecompCrossRefMode(
                            self, self.precision, self.rel_tol, dtype, run_all
                        ) as mode:
                            decomp_vjp_fn(cotangents)
                    if not run_all:
                        self.check_decomposed(op.aten_backward_name, mode)

            elif aten_name in decomposition_names or run_all:
                args = [sample_input.input] + list(sample_input.args)
                kwargs = sample_input.kwargs
                # A failure here might be because the decomposition for the op is wrong or because a
                # decomposition used by the particular op is wrong.
                with (
                    self.DecompCrossRefMode(
<<<<<<< HEAD
                        self,
                        self.precision,
                        self.rel_tol,
                        dtype,
                        run_all,
=======
                        self, self.precision, self.rel_tol, dtype, run_all
>>>>>>> cba14212
                    ) as mode,
                    enable_python_dispatcher(),
                ):
                    func(*args, **kwargs)

                if run_without_python_dispatcher(mode):
                    # without this check, incorrect decomps at the python dispatcher level can still pass because
                    # they're checking aten decomps at the torch_dispatch level.
                    with self.DecompCrossRefMode(
                        self, self.precision, self.rel_tol, dtype, run_all
                    ) as mode:
                        func(*args, **kwargs)

                if not run_all:
                    self.check_decomposed(aten_name, mode)
            else:
                assert op.supports_autograd
                self.skipTest(
                    "only backwards is decomposed, but dtype doesn't support AD"
                )


instantiate_device_type_tests(TestDecomp, globals())


class DecompOneOffTests(TestCase):
    @onlyNativeDeviceTypes
    @skipIfCrossRef
    def test_contiguous_softmax(self, device):
        size = (2, 4, 3, 3)
        stride = (9, 18, 3, 1)
        dtype = torch.float32

        x = torch.randn(size, dtype=dtype, device=device)
        x = torch.as_strided(x, size, stride)

        ref = torch.ops.aten._softmax(x, -1, False)
        res = torch._decomp.decompositions._softmax(x, -1, False)
        self.assertEqual(ref.stride(), res.stride())

    @onlyNativeDeviceTypes
    @skipIfCrossRef
    def test_contiguous_log_softmax(self, device):
        size = (2, 4, 3, 3)
        stride = (9, 18, 3, 1)

        dtype = torch.float32
        x = torch.randn(size, dtype=dtype, device=device)
        x = torch.as_strided(x, size, stride)

        ref = torch.ops.aten._log_softmax(x, -1, False)
        res = torch._decomp.decompositions._log_softmax(x, -1, False)
        self.assertEqual(ref.stride(), res.stride())

    @onlyCUDA
    def test_exponential_non_inf(self, device):
        inp = torch.empty((4, 400, 256), device=device)

        with torch._dynamo.utils.preserve_rng_state():
            exp_ref = inp.exponential_()
        exp = torch._refs.exponential(inp)

        self.assertEqual(exp, exp_ref)
        self.assertFalse(exp.isinf().any())

    @unittest.skipIf(TEST_WITH_ASAN, "Skipped under ASAN")
    @skipIfCrossRef
    @onlyCUDA
    def test_amp_batch_norm_backward(self):
        device = "cuda"
        grad_out = torch.randn((1, 2, 16, 16), dtype=torch.float16, device=device)
        x = torch.randn((1, 2, 16, 16), dtype=torch.float16, device=device)
        weight = torch.randn((2,), dtype=torch.float32, device=device)
        rmean = torch.randn((2,), dtype=torch.float32, device=device)
        rvar = torch.randn((2,), dtype=torch.float32, device=device)
        mean = torch.randn((0,), dtype=torch.float32, device=device)

        ref = torch.ops.aten.native_batch_norm_backward(
            grad_out,
            x,
            weight,
            rmean,
            rvar,
            mean,
            mean,
            False,
            1e-05,
            [True, True, True],
        )
        res = torch._decomp.decompositions.native_batch_norm_backward(
            grad_out,
            x,
            weight,
            rmean,
            rvar,
            mean,
            mean,
            False,
            1e-05,
            [True, True, True],
        )
        for a, b in zip(ref, res):
            self.assertEqual(a.stride(), b.stride())
            self.assertEqual(a.dtype, b.dtype)

    @onlyNativeDeviceTypes
    @skipIfCrossRef
    def test_elu_backward(self, device):
        size = (2, 4, 3, 3)
        dtype = torch.float32
        grad_out = torch.randn(size, dtype=dtype, device=device)
        out = torch.randn(size, dtype=dtype, device=device)

        ref = torch.ops.aten.elu_backward(grad_out, 1.0, 1, 1, True, out)
        res = torch._decomp.decompositions.elu_backward(grad_out, 1.0, 1, 1, True, out)
        self.assertEqual(ref, res)

    @onlyNativeDeviceTypes
    @skipIfCrossRef
    def test_threshold_backward_dtype(self, device):
        grad = torch.randint(10, (4,), device=device)
        input_tensor = torch.randint(10, (4,), device=device)

        ref = torch.ops.aten.threshold_backward(grad, input_tensor, 1)
        res = torch._decomp.decompositions.threshold_backward(grad, input_tensor, 1)
        self.assertEqual(ref.dtype, res.dtype)

    @onlyNativeDeviceTypes
    @skipIfCrossRef
    def test_weight_norm_interface(self, device):
        g = torch.randn((3, 10, 10), device=device)
        v = torch.randn((1, 1, 10), device=device)

        ref = torch.ops.aten._weight_norm_interface(g, v, 2)
        res = torch._decomp.decompositions._weight_norm_interface(g, v, 2)
        self.assertTrue(torch.allclose(ref[0], res[0]))
        self.assertTrue(torch.allclose(ref[1], res[1]))

        inp = torch.rand([30, 10], device=device)
        inp2 = torch.rand([30, 1], device=device)

        self.assertEqual(
            torch.ops.aten._weight_norm_interface(inp, inp2),
            torch._decomp.decompositions._weight_norm_interface(inp, inp2),
        )

    @onlyCPU
    @skipIfCrossRef
    @skipOps(
        "DecompOneOffTests",
        "test_sdpa",
        [
            xfail(
                "nn.functional.scaled_dot_product_attention",
                dtypes=[torch.half],
            ),
        ],
    )
    @ops(_sdpa_op_info)
    def test_sdpa(self, device, dtype, op):
        # SDPA doesn't support float16, this is aligned with aten/src/ATen/native/transformers/attention.cpp. If we
        # add support for float16 over there we should update this test as well.
        query_layer = torch.randn(1, 128, 100, 64, device=device, dtype=dtype)
        key_layer = torch.randn(1, 128, 100, 64, device=device, dtype=dtype)
        value_layer = torch.randn(1, 128, 100, 64, device=device, dtype=dtype)
        masks = [None, torch.ones((1, 1, 100, 100), device=device, dtype=torch.bool)]

        atol, rtol = dtype_precisions[dtype]

        for mask in masks:
            is_causal = mask is None
            decomposed_res = (
                torch._decomp.decompositions.scaled_dot_product_flash_attention_for_cpu(
                    query_layer, key_layer, value_layer, 0.0, is_causal, attn_mask=mask
                )
            )
            actual_res = decomposed_res[0]
            # Output has form (N, H, L, E), but should be continuous on (L, N, H, E)
            # in order for subsequent view(L * N, H * E) to be valid.
            # So permute(2, 0, 1, 3) before checking that tensor is contiguous
            self.assertTrue(actual_res.permute(2, 0, 1, 3).is_contiguous())

            eager_res = op(
                query_layer,
                key_layer,
                value_layer,
                attn_mask=mask,
                dropout_p=0.0,
                is_causal=is_causal,
            )

            self.assertTrue(torch.allclose(actual_res, eager_res, atol=atol, rtol=rtol))

    @onlyCPU
    def test_native_layer_norm_cpu_decomp(self, device):
        def f(x, w, b):
            return torch.ops.aten.native_layer_norm.default(x, [1, 2, 3], w, b, eps=0.5)

        x = torch.randn(1, 2, 3, dtype=torch.bfloat16, device="cpu")
        w = torch.randn(1, 2, 3, dtype=torch.bfloat16, requires_grad=True, device="cpu")
        b = torch.randn(1, 2, 3, dtype=torch.bfloat16, requires_grad=True, device="cpu")
        out_ref = f(x, w, b)

        from torch._subclasses.fake_tensor import FakeTensorMode

        with enable_python_dispatcher(), FakeTensorMode():
            x = torch.randn(1, 2, 3, dtype=torch.bfloat16, device="cpu")
            w = torch.randn(
                1, 2, 3, dtype=torch.bfloat16, requires_grad=True, device="cpu"
            )
            b = torch.randn(
                1, 2, 3, dtype=torch.bfloat16, requires_grad=True, device="cpu"
            )
            out = f(x, w, b)

        for o_ref, o in zip(out_ref, out):
            self.assertEqual(o_ref.dtype, o.dtype)


instantiate_device_type_tests(DecompOneOffTests, globals())


class HasDecompTest(TestCase):
    def setUp(self):
        super().setUp()
        self.maxDiff = None

    @staticmethod
    def _can_appear_in_trace(op: torch._ops.OpOverload) -> bool:
        has_tensor_arg = any(
            "Tensor" in str(a.type)
            for a in itertools.chain(op._schema.arguments, op._schema.returns)
        )
        if not has_tensor_arg:
            return False

        try:
            # CompositeImplicitAutograd ops are transparent to the tracer, so don't need decompositions
            return not _is_cia_op(op)
        except RuntimeError as e:
            # has_key fails for some jit-registered ops, which shouldn't be
            # relevant here anyway
            if "does not exist" in str(e):
                return False
            raise

    def test_has_decomposition(self):
        def all_aten_overloads():
            for name in torch._C._dispatch_get_all_op_names():
                if not name.startswith("aten::"):
                    continue

                name = name[6:]
                if "." in name:
                    packet_name, overload_name = name.split(".")
                else:
                    packet_name, overload_name = name, "default"

                packet = getattr(aten, packet_name)
                assert isinstance(packet, torch._ops.OpOverloadPacket)
                op = getattr(packet, overload_name)
                yield op

        # This is for operators that are only registered in some CI
        # configurations, so would cause the test to fail
        allow_list = {aten.get_gradients.default}

        overloads_wanting_decomp = {
            op for op in all_aten_overloads() if self._can_appear_in_trace(op)
        }
        ops_missing_decomp = overloads_wanting_decomp - decomposition_table.keys()
        ops_missing_decomp -= allow_list
        self.assertExpected(
            "".join(sorted(op.name() + "\n" for op in ops_missing_decomp))
        )

    def test_aten_core_operators(self):
        # If a decomposition isn't included in the core decompositions,
        # then it must decompose a core ATen operator.
        #
        # See NOTE [Core ATen Ops]
        #
        # If this test fails then either:
        # - Add the decomposition to torch._decomp.core_aten_decompositions,
        #   if decomposition should be used by inductor (not a core operator).
        # - Run this test again with EXPECTTEST_ACCEPT=1 to update the list of
        #   core ATen operators (and inductor will not use the decomposition).

        # Some decompositions are registered for CompositeImplicitAutograd
        # operators, which never appear in AOTAutograd's graph so are never used.
        useful_decomps = {
            op
            for op in decomposition_table.keys()
            if isinstance(op, torch._ops.OpOverload) and self._can_appear_in_trace(op)
        }
        core_decomps = torch._decomp.core_aten_decompositions().keys()
        core_aten_ops = useful_decomps - core_decomps
        self.assertExpected("".join(sorted(op.name() + "\n" for op in core_aten_ops)))


if __name__ == "__main__":
    run_tests()<|MERGE_RESOLUTION|>--- conflicted
+++ resolved
@@ -582,15 +582,7 @@
             func = partial(op.get_op(), **kwargs)
             with (
                 self.DecompCrossRefMode(
-<<<<<<< HEAD
-                    self,
-                    self.precision,
-                    self.rel_tol,
-                    dtype,
-                    run_all=False,
-=======
                     self, self.precision, self.rel_tol, dtype, run_all=False
->>>>>>> cba14212
                 ) as mode,
                 enable_python_dispatcher(),
             ):
@@ -690,15 +682,7 @@
             )
             with (
                 self.DecompCrossRefMode(
-<<<<<<< HEAD
-                    self,
-                    self.precision,
-                    self.rel_tol,
-                    dtype,
-                    run_all=True,
-=======
                     self, self.precision, self.rel_tol, dtype, run_all=True
->>>>>>> cba14212
                 ),
                 enable_python_dispatcher(),
             ):
@@ -979,15 +963,7 @@
                 # for each region
                 with (
                     self.DecompCrossRefMode(
-<<<<<<< HEAD
-                        self,
-                        self.precision,
-                        self.rel_tol,
-                        dtype,
-                        run_all,
-=======
                         self, self.precision, self.rel_tol, dtype, run_all
->>>>>>> cba14212
                     ) as mode,
                     enable_python_dispatcher(),
                 ):
@@ -1009,15 +985,7 @@
 
                     with (
                         self.DecompCrossRefMode(
-<<<<<<< HEAD
-                            self,
-                            self.precision,
-                            self.rel_tol,
-                            dtype,
-                            run_all,
-=======
                             self, self.precision, self.rel_tol, dtype, run_all
->>>>>>> cba14212
                         ) as mode,
                         enable_python_dispatcher(),
                     ):
@@ -1039,15 +1007,7 @@
                 # decomposition used by the particular op is wrong.
                 with (
                     self.DecompCrossRefMode(
-<<<<<<< HEAD
-                        self,
-                        self.precision,
-                        self.rel_tol,
-                        dtype,
-                        run_all,
-=======
                         self, self.precision, self.rel_tol, dtype, run_all
->>>>>>> cba14212
                     ) as mode,
                     enable_python_dispatcher(),
                 ):
